/*
 * Copyright (c) 1997, 2022, Oracle and/or its affiliates. All rights reserved.
 * DO NOT ALTER OR REMOVE COPYRIGHT NOTICES OR THIS FILE HEADER.
 *
 * This code is free software; you can redistribute it and/or modify it
 * under the terms of the GNU General Public License version 2 only, as
 * published by the Free Software Foundation.
 *
 * This code is distributed in the hope that it will be useful, but WITHOUT
 * ANY WARRANTY; without even the implied warranty of MERCHANTABILITY or
 * FITNESS FOR A PARTICULAR PURPOSE.  See the GNU General Public License
 * version 2 for more details (a copy is included in the LICENSE file that
 * accompanied this code).
 *
 * You should have received a copy of the GNU General Public License version
 * 2 along with this work; if not, write to the Free Software Foundation,
 * Inc., 51 Franklin St, Fifth Floor, Boston, MA 02110-1301 USA.
 *
 * Please contact Oracle, 500 Oracle Parkway, Redwood Shores, CA 94065 USA
 * or visit www.oracle.com if you need additional information or have any
 * questions.
 *
 */

#ifndef SHARE_RUNTIME_SHAREDRUNTIME_HPP
#define SHARE_RUNTIME_SHAREDRUNTIME_HPP

#include "code/codeBlob.hpp"
#include "code/vmreg.hpp"
#include "interpreter/bytecodeTracer.hpp"
#include "interpreter/linkResolver.hpp"
#include "memory/allStatic.hpp"
#include "memory/resourceArea.hpp"
#include "utilities/hashtable.hpp"
#include "utilities/macros.hpp"

class AdapterHandlerEntry;
class AdapterHandlerTable;
class AdapterFingerPrint;
class vframeStream;

// Runtime is the base class for various runtime interfaces
// (InterpreterRuntime, CompilerRuntime, etc.). It provides
// shared functionality such as exception forwarding (C++ to
// Java exceptions), locking/unlocking mechanisms, statistical
// information, etc.

class SharedRuntime: AllStatic {
  friend class VMStructs;

 private:
  static bool resolve_sub_helper_internal(methodHandle callee_method, const frame& caller_frame,
                                          CompiledMethod* caller_nm, bool is_virtual, bool is_optimized,
                                          Handle receiver, CallInfo& call_info, Bytecodes::Code invoke_code, TRAPS);
  static methodHandle resolve_sub_helper(bool is_virtual, bool is_optimized, TRAPS);

  // Shared stub locations

  static RuntimeStub*        _wrong_method_blob;
  static RuntimeStub*        _wrong_method_abstract_blob;
  static RuntimeStub*        _ic_miss_blob;
  static RuntimeStub*        _resolve_opt_virtual_call_blob;
  static RuntimeStub*        _resolve_virtual_call_blob;
  static RuntimeStub*        _resolve_static_call_blob;
  static address             _resolve_static_call_entry;

  static DeoptimizationBlob* _deopt_blob;

  static SafepointBlob*      _polling_page_vectors_safepoint_handler_blob;
  static SafepointBlob*      _polling_page_safepoint_handler_blob;
  static SafepointBlob*      _polling_page_return_handler_blob;

#ifdef COMPILER2
  static UncommonTrapBlob*   _uncommon_trap_blob;
#endif // COMPILER2

#ifndef PRODUCT
  // Counters
  static int64_t _nof_megamorphic_calls;         // total # of megamorphic calls (through vtable)
#endif // !PRODUCT

 private:
  enum { POLL_AT_RETURN,  POLL_AT_LOOP, POLL_AT_VECTOR_LOOP };
  static SafepointBlob* generate_handler_blob(address call_ptr, int poll_type);
  static RuntimeStub*   generate_resolve_blob(address destination, const char* name);

 public:
  static void generate_stubs(void);

  // max bytes for each dtrace string parameter
  enum { max_dtrace_string_size = 256 };

  // The following arithmetic routines are used on platforms that do
  // not have machine instructions to implement their functionality.
  // Do not remove these.

  // long arithmetics
  static jlong   lmul(jlong y, jlong x);
  static jlong   ldiv(jlong y, jlong x);
  static jlong   lrem(jlong y, jlong x);

  // float and double remainder
  static jfloat  frem(jfloat  x, jfloat  y);
  static jdouble drem(jdouble x, jdouble y);


#ifdef _WIN64
  // Workaround for fmod issue in the Windows x64 CRT
  static double fmod_winx64(double x, double y);
#endif

#ifdef __SOFTFP__
  static jfloat  fadd(jfloat x, jfloat y);
  static jfloat  fsub(jfloat x, jfloat y);
  static jfloat  fmul(jfloat x, jfloat y);
  static jfloat  fdiv(jfloat x, jfloat y);

  static jdouble dadd(jdouble x, jdouble y);
  static jdouble dsub(jdouble x, jdouble y);
  static jdouble dmul(jdouble x, jdouble y);
  static jdouble ddiv(jdouble x, jdouble y);
#endif // __SOFTFP__

  // float conversion (needs to set appropriate rounding mode)
  static jint    f2i (jfloat  x);
  static jlong   f2l (jfloat  x);
  static jint    d2i (jdouble x);
  static jlong   d2l (jdouble x);
  static jfloat  d2f (jdouble x);
  static jfloat  l2f (jlong   x);
  static jdouble l2d (jlong   x);

#ifdef __SOFTFP__
  static jfloat  i2f (jint    x);
  static jdouble i2d (jint    x);
  static jdouble f2d (jfloat  x);
#endif // __SOFTFP__

  // double trigonometrics and transcendentals
  static jdouble dsin(jdouble x);
  static jdouble dcos(jdouble x);
  static jdouble dtan(jdouble x);
  static jdouble dlog(jdouble x);
  static jdouble dlog10(jdouble x);
  static jdouble dexp(jdouble x);
  static jdouble dpow(jdouble x, jdouble y);

#if defined(__SOFTFP__) || defined(E500V2)
  static double dabs(double f);
#endif

#if defined(__SOFTFP__) || defined(PPC)
  static double dsqrt(double f);
#endif

  // Montgomery multiplication
  static void montgomery_multiply(jint *a_ints, jint *b_ints, jint *n_ints,
                                  jint len, jlong inv, jint *m_ints);
  static void montgomery_square(jint *a_ints, jint *n_ints,
                                jint len, jlong inv, jint *m_ints);

#ifdef __SOFTFP__
  // C++ compiler generates soft float instructions as well as passing
  // float and double in registers.
  static int  fcmpl(float x, float y);
  static int  fcmpg(float x, float y);
  static int  dcmpl(double x, double y);
  static int  dcmpg(double x, double y);

  static int unordered_fcmplt(float x, float y);
  static int unordered_dcmplt(double x, double y);
  static int unordered_fcmple(float x, float y);
  static int unordered_dcmple(double x, double y);
  static int unordered_fcmpge(float x, float y);
  static int unordered_dcmpge(double x, double y);
  static int unordered_fcmpgt(float x, float y);
  static int unordered_dcmpgt(double x, double y);

  static float  fneg(float f);
  static double dneg(double f);
#endif

  // exception handling across interpreter/compiler boundaries
  static address raw_exception_handler_for_return_address(JavaThread* current, address return_address);
  static address exception_handler_for_return_address(JavaThread* current, address return_address);

  // exception handling and implicit exceptions
  static address compute_compiled_exc_handler(CompiledMethod* nm, address ret_pc, Handle& exception,
                                              bool force_unwind, bool top_frame_only, bool& recursive_exception_occurred);
  enum ImplicitExceptionKind {
    IMPLICIT_NULL,
    IMPLICIT_DIVIDE_BY_ZERO,
    STACK_OVERFLOW
  };
  static void    throw_AbstractMethodError(JavaThread* current);
  static void    throw_IncompatibleClassChangeError(JavaThread* current);
  static void    throw_ArithmeticException(JavaThread* current);
  static void    throw_NullPointerException(JavaThread* current);
  static void    throw_NullPointerException_at_call(JavaThread* current);
  static void    throw_StackOverflowError(JavaThread* current);
  static void    throw_delayed_StackOverflowError(JavaThread* current);
  static void    throw_StackOverflowError_common(JavaThread* current, bool delayed);
  static address continuation_for_implicit_exception(JavaThread* current,
                                                     address faulting_pc,
                                                     ImplicitExceptionKind exception_kind);

  // Post-slow-path-allocation, pre-initializing-stores step for
  // implementing e.g. ReduceInitialCardMarks
  static void on_slowpath_allocation_exit(JavaThread* current);

  static void enable_stack_reserved_zone(JavaThread* current);
  static frame look_for_reserved_stack_annotated_method(JavaThread* current, frame fr);

  // Shared stub locations
  static address get_poll_stub(address pc);

  static address get_ic_miss_stub() {
    assert(_ic_miss_blob!= NULL, "oops");
    return _ic_miss_blob->entry_point();
  }

  static address get_handle_wrong_method_stub() {
    assert(_wrong_method_blob!= NULL, "oops");
    return _wrong_method_blob->entry_point();
  }

  static address get_handle_wrong_method_abstract_stub() {
    assert(_wrong_method_abstract_blob!= NULL, "oops");
    return _wrong_method_abstract_blob->entry_point();
  }

#ifdef COMPILER2
  static void generate_uncommon_trap_blob(void);
  static UncommonTrapBlob* uncommon_trap_blob()                  { return _uncommon_trap_blob; }
#endif // COMPILER2

  static address get_resolve_opt_virtual_call_stub() {
    assert(_resolve_opt_virtual_call_blob != NULL, "oops");
    return _resolve_opt_virtual_call_blob->entry_point();
  }
  static address get_resolve_virtual_call_stub() {
    assert(_resolve_virtual_call_blob != NULL, "oops");
    return _resolve_virtual_call_blob->entry_point();
  }
  static address get_resolve_static_call_stub() {
    assert(_resolve_static_call_blob != NULL, "oops");
    return _resolve_static_call_blob->entry_point();
  }

  static SafepointBlob* polling_page_return_handler_blob()     { return _polling_page_return_handler_blob; }
  static SafepointBlob* polling_page_safepoint_handler_blob()  { return _polling_page_safepoint_handler_blob; }
  static SafepointBlob* polling_page_vectors_safepoint_handler_blob()  { return _polling_page_vectors_safepoint_handler_blob; }

  // Counters
#ifndef PRODUCT
  static address nof_megamorphic_calls_addr() { return (address)&_nof_megamorphic_calls; }
#endif // PRODUCT

  // Helper routine for full-speed JVMTI exception throwing support
  static void throw_and_post_jvmti_exception(JavaThread* current, Handle h_exception);
  static void throw_and_post_jvmti_exception(JavaThread* current, Symbol* name, const char *message = NULL);

  // RedefineClasses() tracing support for obsolete method entry
  static int rc_trace_method_entry(JavaThread* thread, Method* m);

  // To be used as the entry point for unresolved native methods.
  static address native_method_throw_unsatisfied_link_error_entry();

  static oop retrieve_receiver(Symbol* sig, frame caller);

  static void register_finalizer(JavaThread* thread, oopDesc* obj);

  // dtrace notifications
  static int dtrace_object_alloc(oopDesc* o);
  static int dtrace_object_alloc(Thread* thread, oopDesc* o);
  static int dtrace_object_alloc(Thread* thread, oopDesc* o, size_t size);
  static int dtrace_method_entry(JavaThread* thread, Method* m);
  static int dtrace_method_exit(JavaThread* thread, Method* m);

  // Utility method for retrieving the Java thread id, returns 0 if the
  // thread is not a well formed Java thread.
  static jlong get_java_tid(Thread* thread);


  // used by native wrappers to re-enable yellow if overflow happened in native code
  static void reguard_yellow_pages();

  // Fill in the "X cannot be cast to a Y" message for ClassCastException
  //
  // @param thr the current thread
  // @param caster_klass the class of the object we are casting
  // @return the dynamically allocated exception message (must be freed
  // by the caller using a resource mark)
  //
  // BCP must refer to the current 'checkcast' opcode for the frame
  // on top of the stack.
  // The caller (or one of its callers) must use a ResourceMark
  // in order to correctly free the result.
  //
  static char* generate_class_cast_message(JavaThread* thr, Klass* caster_klass);

  // Fill in the "X cannot be cast to a Y" message for ClassCastException
  //
  // @param caster_klass the class of the object we are casting
  // @param target_klass the target klass attempt
  // @return the dynamically allocated exception message (must be freed
  // by the caller using a resource mark)
  //
  // This version does not require access the frame, so it can be called
  // from interpreted code
  // The caller (or one of it's callers) must use a ResourceMark
  // in order to correctly free the result.
  //
  static char* generate_class_cast_message(Klass* caster_klass, Klass* target_klass, Symbol* target_klass_name = NULL);

  // Resolves a call site- may patch in the destination of the call into the
  // compiled code.
  static methodHandle resolve_helper(bool is_virtual, bool is_optimized, TRAPS);

 private:
  // deopt blob
  static void generate_deopt_blob(void);

  static bool handle_ic_miss_helper_internal(Handle receiver, CompiledMethod* caller_nm, const frame& caller_frame,
                                             methodHandle callee_method, Bytecodes::Code bc, CallInfo& call_info,
                                             bool& needs_ic_stub_refill, TRAPS);

 public:
  static DeoptimizationBlob* deopt_blob(void)      { return _deopt_blob; }

  // Resets a call-site in compiled code so it will get resolved again.
  static methodHandle reresolve_call_site(TRAPS);

  // In the code prolog, if the klass comparison fails, the inline cache
  // misses and the call site is patched to megamorphic
  static methodHandle handle_ic_miss_helper(TRAPS);

  // Find the method that called us.
  static methodHandle find_callee_method(TRAPS);

  static void monitor_enter_helper(oopDesc* obj, JavaThread* thread);

  static void monitor_exit_helper(oopDesc* obj, JavaThread* current);

 private:
  static Handle find_callee_info(Bytecodes::Code& bc, CallInfo& callinfo, TRAPS);
  static Handle find_callee_info_helper(vframeStream& vfst, Bytecodes::Code& bc, CallInfo& callinfo, TRAPS);

  static Method* extract_attached_method(vframeStream& vfst);

#if defined(X86) && defined(COMPILER1)
  // For Object.hashCode, System.identityHashCode try to pull hashCode from object header if available.
  static void inline_check_hashcode_from_object_header(MacroAssembler* masm, const methodHandle& method, Register obj_reg, Register result);
#endif // X86 && COMPILER1

 public:

  // Read the array of BasicTypes from a Java signature, and compute where
  // compiled Java code would like to put the results.  Values in reg_lo and
  // reg_hi refer to 4-byte quantities.  Values less than SharedInfo::stack0 are
  // registers, those above refer to 4-byte stack slots.  All stack slots are
  // based off of the window top.  SharedInfo::stack0 refers to the first usable
  // slot in the bottom of the frame. SharedInfo::stack0+1 refers to the memory word
  // 4-bytes higher.
  // return value is the maximum number of VMReg stack slots the convention will use.
  static int java_calling_convention(const BasicType* sig_bt, VMRegPair* regs, int total_args_passed);

  static void check_member_name_argument_is_last_argument(const methodHandle& method,
                                                          const BasicType* sig_bt,
                                                          const VMRegPair* regs) NOT_DEBUG_RETURN;

  // Ditto except for calling C
  //
  // C argument in register AND stack slot.
  // Some architectures require that an argument must be passed in a register
  // AND in a stack slot. These architectures provide a second VMRegPair array
  // to be filled by the c_calling_convention method. On other architectures,
  // NULL is being passed as the second VMRegPair array, so arguments are either
  // passed in a register OR in a stack slot.
  static int c_calling_convention(const BasicType *sig_bt, VMRegPair *regs, VMRegPair *regs2,
                                  int total_args_passed);

  static int vector_calling_convention(VMRegPair *regs,
                                       uint num_bits,
                                       uint total_args_passed);

  // Generate I2C and C2I adapters. These adapters are simple argument marshalling
  // blobs. Unlike adapters in the tiger and earlier releases the code in these
  // blobs does not create a new frame and are therefore virtually invisible
  // to the stack walking code. In general these blobs extend the callers stack
  // as needed for the conversion of argument locations.

  // When calling a c2i blob the code will always call the interpreter even if
  // by the time we reach the blob there is compiled code available. This allows
  // the blob to pass the incoming stack pointer (the sender sp) in a known
  // location for the interpreter to record. This is used by the frame code
  // to correct the sender code to match up with the stack pointer when the
  // thread left the compiled code. In addition it allows the interpreter
  // to remove the space the c2i adapter allocated to do its argument conversion.

  // Although a c2i blob will always run interpreted even if compiled code is
  // present if we see that compiled code is present the compiled call site
  // will be patched/re-resolved so that later calls will run compiled.

  // Additionally a c2i blob need to have a unverified entry because it can be reached
  // in situations where the call site is an inlined cache site and may go megamorphic.

  // A i2c adapter is simpler than the c2i adapter. This is because it is assumed
  // that the interpreter before it does any call dispatch will record the current
  // stack pointer in the interpreter frame. On return it will restore the stack
  // pointer as needed. This means the i2c adapter code doesn't need any special
  // handshaking path with compiled code to keep the stack walking correct.

  static AdapterHandlerEntry* generate_i2c2i_adapters(MacroAssembler *_masm,
                                                      int total_args_passed,
                                                      int max_arg,
                                                      const BasicType *sig_bt,
                                                      const VMRegPair *regs,
                                                      AdapterFingerPrint* fingerprint);

  static void gen_i2c_adapter(MacroAssembler *_masm,
                              int total_args_passed,
                              int comp_args_on_stack,
                              const BasicType *sig_bt,
                              const VMRegPair *regs);

  // OSR support

  // OSR_migration_begin will extract the jvm state from an interpreter
  // frame (locals, monitors) and store the data in a piece of C heap
  // storage. This then allows the interpreter frame to be removed from the
  // stack and the OSR nmethod to be called. That method is called with a
  // pointer to the C heap storage. This pointer is the return value from
  // OSR_migration_begin.

  static intptr_t* OSR_migration_begin(JavaThread *thread);

  // OSR_migration_end is a trivial routine. It is called after the compiled
  // method has extracted the jvm state from the C heap that OSR_migration_begin
  // created. It's entire job is to simply free this storage.
  static void OSR_migration_end(intptr_t* buf);

  // Convert a sig into a calling convention register layout
  // and find interesting things about it.
  static VMRegPair* find_callee_arguments(Symbol* sig, bool has_receiver, bool has_appendix, int *arg_size);
  static VMReg name_for_receiver();

  // "Top of Stack" slots that may be unused by the calling convention but must
  // otherwise be preserved.
  // On Intel these are not necessary and the value can be zero.
  // On Sparc this describes the words reserved for storing a register window
  // when an interrupt occurs.
  static uint out_preserve_stack_slots();

  // Stack slots that may be unused by the calling convention but must
  // otherwise be preserved.  On Intel this includes the return address.
  // On PowerPC it includes the 4 words holding the old TOC & LR glue.
  static uint in_preserve_stack_slots();

  // Is vector's size (in bytes) bigger than a size saved by default?
  // For example, on x86 16 bytes XMM registers are saved by default.
  static bool is_wide_vector(int size);

  // Save and restore a native result
  static void    save_native_result(MacroAssembler *_masm, BasicType ret_type, int frame_slots);
  static void restore_native_result(MacroAssembler *_masm, BasicType ret_type, int frame_slots);

  // Generate a native wrapper for a given method.  The method takes arguments
  // in the Java compiled code convention, marshals them to the native
  // convention (handlizes oops, etc), transitions to native, makes the call,
  // returns to java state (possibly blocking), unhandlizes any result and
  // returns.
  //
  // The wrapper may contain special-case code if the given method
  // is a compiled method handle adapter, such as _invokeBasic, _linkToVirtual, etc.
  static nmethod* generate_native_wrapper(MacroAssembler* masm,
                                          const methodHandle& method,
                                          int compile_id,
                                          BasicType* sig_bt,
                                          VMRegPair* regs,
                                          BasicType ret_type);

  // A compiled caller has just called the interpreter, but compiled code
  // exists.  Patch the caller so he no longer calls into the interpreter.
  static void fixup_callers_callsite(Method* moop, address ret_pc);
  static bool should_fixup_call_destination(address destination, address entry_point, address caller_pc, Method* moop, CodeBlob* cb);

  // Slow-path Locking and Unlocking
<<<<<<< HEAD
  static void complete_monitor_locking_C(oopDesc* obj, JavaThread* current);
  static void complete_monitor_locking_C_inc_held_monitor_count(oopDesc* obj, JavaThread* current);
  static void complete_monitor_unlocking_C(oopDesc* obj, JavaThread* current);
=======
  static void complete_monitor_locking_C(oopDesc* obj, BasicLock* lock, JavaThread* current);
  static void complete_monitor_unlocking_C(oopDesc* obj, BasicLock* lock, JavaThread* current);
>>>>>>> 18cd16d2

  // Resolving of calls
  static address resolve_static_call_C     (JavaThread* current);
  static address resolve_virtual_call_C    (JavaThread* current);
  static address resolve_opt_virtual_call_C(JavaThread* current);

  // arraycopy, the non-leaf version.  (See StubRoutines for all the leaf calls.)
  static void slow_arraycopy_C(oopDesc* src,  jint src_pos,
                               oopDesc* dest, jint dest_pos,
                               jint length, JavaThread* thread);

  // handle ic miss with caller being compiled code
  // wrong method handling (inline cache misses, zombie methods)
  static address handle_wrong_method(JavaThread* current);
  static address handle_wrong_method_abstract(JavaThread* current);
  static address handle_wrong_method_ic_miss(JavaThread* current);

  static address handle_unsafe_access(JavaThread* thread, address next_pc);

#ifndef PRODUCT

  // Collect and print inline cache miss statistics
 private:
  enum { maxICmiss_count = 100 };
  static int     _ICmiss_index;                  // length of IC miss histogram
  static int     _ICmiss_count[maxICmiss_count]; // miss counts
  static address _ICmiss_at[maxICmiss_count];    // miss addresses
  static void trace_ic_miss(address at);

 public:
  static int _ic_miss_ctr;                       // total # of IC misses
  static int _wrong_method_ctr;
  static int _resolve_static_ctr;
  static int _resolve_virtual_ctr;
  static int _resolve_opt_virtual_ctr;
  static int _implicit_null_throws;
  static int _implicit_div0_throws;

  static int _jbyte_array_copy_ctr;        // Slow-path byte array copy
  static int _jshort_array_copy_ctr;       // Slow-path short array copy
  static int _jint_array_copy_ctr;         // Slow-path int array copy
  static int _jlong_array_copy_ctr;        // Slow-path long array copy
  static int _oop_array_copy_ctr;          // Slow-path oop array copy
  static int _checkcast_array_copy_ctr;    // Slow-path oop array copy, with cast
  static int _unsafe_array_copy_ctr;       // Slow-path includes alignment checks
  static int _generic_array_copy_ctr;      // Slow-path includes type decoding
  static int _slow_array_copy_ctr;         // Slow-path failed out to a method call

  static int _new_instance_ctr;            // 'new' object requires GC
  static int _new_array_ctr;               // 'new' array requires GC
  static int _multi2_ctr, _multi3_ctr, _multi4_ctr, _multi5_ctr;
  static int _find_handler_ctr;            // find exception handler
  static int _rethrow_ctr;                 // rethrow exception
  static int _mon_enter_stub_ctr;          // monitor enter stub
  static int _mon_exit_stub_ctr;           // monitor exit stub
  static int _mon_enter_ctr;               // monitor enter slow
  static int _mon_exit_ctr;                // monitor exit slow
  static int _partial_subtype_ctr;         // SubRoutines::partial_subtype_check

  // Statistics code
  // stats for "normal" compiled calls (non-interface)
  static int64_t _nof_normal_calls;               // total # of calls
  static int64_t _nof_optimized_calls;            // total # of statically-bound calls
  static int64_t _nof_inlined_calls;              // total # of inlined normal calls
  static int64_t _nof_static_calls;               // total # of calls to static methods or super methods (invokespecial)
  static int64_t _nof_inlined_static_calls;       // total # of inlined static calls
  // stats for compiled interface calls
  static int64_t _nof_interface_calls;            // total # of compiled calls
  static int64_t _nof_optimized_interface_calls;  // total # of statically-bound interface calls
  static int64_t _nof_inlined_interface_calls;    // total # of inlined interface calls
  static int64_t _nof_megamorphic_interface_calls;// total # of megamorphic interface calls

 public: // for compiler
  static address nof_normal_calls_addr()                { return (address)&_nof_normal_calls; }
  static address nof_optimized_calls_addr()             { return (address)&_nof_optimized_calls; }
  static address nof_inlined_calls_addr()               { return (address)&_nof_inlined_calls; }
  static address nof_static_calls_addr()                { return (address)&_nof_static_calls; }
  static address nof_inlined_static_calls_addr()        { return (address)&_nof_inlined_static_calls; }
  static address nof_interface_calls_addr()             { return (address)&_nof_interface_calls; }
  static address nof_optimized_interface_calls_addr()   { return (address)&_nof_optimized_interface_calls; }
  static address nof_inlined_interface_calls_addr()     { return (address)&_nof_inlined_interface_calls; }
  static address nof_megamorphic_interface_calls_addr() { return (address)&_nof_megamorphic_interface_calls; }
  static void print_call_statistics(uint64_t comp_total);
  static void print_statistics();
  static void print_ic_miss_histogram();

#endif // PRODUCT
};


// ---------------------------------------------------------------------------
// Implementation of AdapterHandlerLibrary
//
// This library manages argument marshaling adapters and native wrappers.
// There are 2 flavors of adapters: I2C and C2I.
//
// The I2C flavor takes a stock interpreted call setup, marshals the
// arguments for a Java-compiled call, and jumps to Rmethod-> code()->
// code_begin().  It is broken to call it without an nmethod assigned.
// The usual behavior is to lift any register arguments up out of the
// stack and possibly re-pack the extra arguments to be contiguous.
// I2C adapters will save what the interpreter's stack pointer will be
// after arguments are popped, then adjust the interpreter's frame
// size to force alignment and possibly to repack the arguments.
// After re-packing, it jumps to the compiled code start.  There are
// no safepoints in this adapter code and a GC cannot happen while
// marshaling is in progress.
//
// The C2I flavor takes a stock compiled call setup plus the target method in
// Rmethod, marshals the arguments for an interpreted call and jumps to
// Rmethod->_i2i_entry.  On entry, the interpreted frame has not yet been
// setup.  Compiled frames are fixed-size and the args are likely not in the
// right place.  Hence all the args will likely be copied into the
// interpreter's frame, forcing that frame to grow.  The compiled frame's
// outgoing stack args will be dead after the copy.
//
// Native wrappers, like adapters, marshal arguments.  Unlike adapters they
// also perform an official frame push & pop.  They have a call to the native
// routine in their middles and end in a return (instead of ending in a jump).
// The native wrappers are stored in real nmethods instead of the BufferBlobs
// used by the adapters.  The code generation happens here because it's very
// similar to what the adapters have to do.

class AdapterHandlerEntry : public BasicHashtableEntry<mtCode> {
  friend class AdapterHandlerTable;
  friend class AdapterHandlerLibrary;

 private:
  AdapterFingerPrint* _fingerprint;
  address _i2c_entry;
  address _c2i_entry;
  address _c2i_unverified_entry;
  address _c2i_no_clinit_check_entry;

#ifdef ASSERT
  // Captures code and signature used to generate this adapter when
  // verifying adapter equivalence.
  unsigned char* _saved_code;
  int            _saved_code_length;
#endif

  void init(AdapterFingerPrint* fingerprint, address i2c_entry, address c2i_entry, address c2i_unverified_entry, address c2i_no_clinit_check_entry) {
    _fingerprint = fingerprint;
    _i2c_entry = i2c_entry;
    _c2i_entry = c2i_entry;
    _c2i_unverified_entry = c2i_unverified_entry;
    _c2i_no_clinit_check_entry = c2i_no_clinit_check_entry;
#ifdef ASSERT
    _saved_code_length = 0;
#endif
  }

  void deallocate();

  // should never be used
  AdapterHandlerEntry();

 public:
  address get_i2c_entry()                  const { return _i2c_entry; }
  address get_c2i_entry()                  const { return _c2i_entry; }
  address get_c2i_unverified_entry()       const { return _c2i_unverified_entry; }
  address get_c2i_no_clinit_check_entry()  const { return _c2i_no_clinit_check_entry; }

  address base_address();
  void relocate(address new_base);

  AdapterFingerPrint* fingerprint() const { return _fingerprint; }

  AdapterHandlerEntry* next() {
    return (AdapterHandlerEntry*)BasicHashtableEntry<mtCode>::next();
  }

#ifdef ASSERT
  // Used to verify that code generated for shared adapters is equivalent
  void save_code   (unsigned char* code, int length);
  bool compare_code(AdapterHandlerEntry* other);
#endif

  //virtual void print_on(outputStream* st) const;  DO NOT USE
  void print_adapter_on(outputStream* st) const;
};

class AdapterHandlerLibrary: public AllStatic {
  friend class SharedRuntime;
 private:
  static BufferBlob* _buffer; // the temporary code buffer in CodeCache
  static AdapterHandlerTable* _adapters;
  static AdapterHandlerEntry* _abstract_method_handler;
  static AdapterHandlerEntry* _no_arg_handler;
  static AdapterHandlerEntry* _int_arg_handler;
  static AdapterHandlerEntry* _obj_arg_handler;
  static AdapterHandlerEntry* _obj_int_arg_handler;
  static AdapterHandlerEntry* _obj_obj_arg_handler;

  static BufferBlob* buffer_blob();
  static void initialize();
  static AdapterHandlerEntry* create_adapter(AdapterBlob*& new_adapter,
                                             int total_args_passed,
                                             BasicType* sig_bt,
                                             bool allocate_code_blob);
  static AdapterHandlerEntry* get_simple_adapter(const methodHandle& method);
 public:

  static AdapterHandlerEntry* new_entry(AdapterFingerPrint* fingerprint,
                                        address i2c_entry,
                                        address c2i_entry,
                                        address c2i_unverified_entry,
                                        address c2i_no_clinit_check_entry = NULL);
  static void create_native_wrapper(const methodHandle& method);
  static AdapterHandlerEntry* get_adapter(const methodHandle& method);

  static void print_handler(const CodeBlob* b) { print_handler_on(tty, b); }
  static void print_handler_on(outputStream* st, const CodeBlob* b);
  static bool contains(const CodeBlob* b);
#ifndef PRODUCT
  static void print_statistics();
#endif // PRODUCT

};

#endif // SHARE_RUNTIME_SHAREDRUNTIME_HPP<|MERGE_RESOLUTION|>--- conflicted
+++ resolved
@@ -486,14 +486,8 @@
   static bool should_fixup_call_destination(address destination, address entry_point, address caller_pc, Method* moop, CodeBlob* cb);
 
   // Slow-path Locking and Unlocking
-<<<<<<< HEAD
   static void complete_monitor_locking_C(oopDesc* obj, JavaThread* current);
-  static void complete_monitor_locking_C_inc_held_monitor_count(oopDesc* obj, JavaThread* current);
   static void complete_monitor_unlocking_C(oopDesc* obj, JavaThread* current);
-=======
-  static void complete_monitor_locking_C(oopDesc* obj, BasicLock* lock, JavaThread* current);
-  static void complete_monitor_unlocking_C(oopDesc* obj, BasicLock* lock, JavaThread* current);
->>>>>>> 18cd16d2
 
   // Resolving of calls
   static address resolve_static_call_C     (JavaThread* current);
