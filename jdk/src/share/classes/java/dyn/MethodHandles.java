--- conflicted
+++ resolved
@@ -1,9 +1,5 @@
 /*
-<<<<<<< HEAD
- * Copyright (c) 2008, 2009, Oracle and/or its affiliates. All rights reserved.
-=======
- * Copyright 2008-2010 Sun Microsystems, Inc.  All Rights Reserved.
->>>>>>> 8fff72a2
+ * Copyright (c) 2008, 2010, Oracle and/or its affiliates. All rights reserved.
  * DO NOT ALTER OR REMOVE COPYRIGHT NOTICES OR THIS FILE HEADER.
  *
  * This code is free software; you can redistribute it and/or modify it
