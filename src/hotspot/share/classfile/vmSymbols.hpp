/*
 * Copyright (c) 1997, 2024, Oracle and/or its affiliates. All rights reserved.
 * DO NOT ALTER OR REMOVE COPYRIGHT NOTICES OR THIS FILE HEADER.
 *
 * This code is free software; you can redistribute it and/or modify it
 * under the terms of the GNU General Public License version 2 only, as
 * published by the Free Software Foundation.
 *
 * This code is distributed in the hope that it will be useful, but WITHOUT
 * ANY WARRANTY; without even the implied warranty of MERCHANTABILITY or
 * FITNESS FOR A PARTICULAR PURPOSE.  See the GNU General Public License
 * version 2 for more details (a copy is included in the LICENSE file that
 * accompanied this code).
 *
 * You should have received a copy of the GNU General Public License version
 * 2 along with this work; if not, write to the Free Software Foundation,
 * Inc., 51 Franklin St, Fifth Floor, Boston, MA 02110-1301 USA.
 *
 * Please contact Oracle, 500 Oracle Parkway, Redwood Shores, CA 94065 USA
 * or visit www.oracle.com if you need additional information or have any
 * questions.
 *
 */

#ifndef SHARE_CLASSFILE_VMSYMBOLS_HPP
#define SHARE_CLASSFILE_VMSYMBOLS_HPP

#include "classfile/vmIntrinsics.hpp"
#include "jvmci/vmSymbols_jvmci.hpp"
#include "memory/iterator.hpp"
#include "oops/symbol.hpp"
#include "utilities/macros.hpp"
#include "utilities/enumIterator.hpp"

class SerializeClosure;

// The class vmSymbols is a name space for fast lookup of
// symbols commonly used in the VM.
//
// Sample usage:
//
//   Symbol* obj       = vmSymbols::java_lang_Object();


// Useful sub-macros exported by this header file:

#define VM_SYMBOL_ENUM_NAME_(name)    name##_enum
#define VM_SYMBOL_ENUM_NAME(name)    vmSymbolID::VM_SYMBOL_ENUM_NAME_(name)
#define VM_INTRINSIC_IGNORE(id, class, name, sig, flags) /*ignored*/
#define VM_SYMBOL_IGNORE(id, name)                       /*ignored*/
#define VM_ALIAS_IGNORE(id, id2)                         /*ignored*/

// Mapping function names to values. New entries should be added below.

#define VM_SYMBOLS_DO(template, do_alias)                                                         \
  /* commonly used class, package, module names */                                                \
  template(java_base,                                 "java.base")                                \
  template(java_lang_System,                          "java/lang/System")                         \
  template(java_lang_Object,                          "java/lang/Object")                         \
  template(java_lang_Class,                           "java/lang/Class")                          \
  template(java_lang_Module,                          "java/lang/Module")                         \
  template(java_lang_String,                          "java/lang/String")                         \
  template(java_lang_StringLatin1,                    "java/lang/StringLatin1")                   \
  template(java_lang_StringUTF16,                     "java/lang/StringUTF16")                    \
  template(java_lang_Thread,                          "java/lang/Thread")                         \
  template(java_lang_Thread_FieldHolder,              "java/lang/Thread$FieldHolder")             \
  template(java_lang_Thread_Constants,                "java/lang/Thread$Constants")               \
  template(java_lang_ThreadGroup,                     "java/lang/ThreadGroup")                    \
  template(java_lang_BaseVirtualThread,               "java/lang/BaseVirtualThread")              \
  template(java_lang_VirtualThread,                   "java/lang/VirtualThread")                  \
  template(java_lang_BoundVirtualThread,              "java/lang/ThreadBuilders$BoundVirtualThread") \
  template(java_lang_Cloneable,                       "java/lang/Cloneable")                      \
  template(java_lang_Throwable,                       "java/lang/Throwable")                      \
  template(java_lang_ClassLoader,                     "java/lang/ClassLoader")                    \
  template(java_lang_Runnable,                        "java/lang/Runnable")                       \
  template(jdk_internal_vm_ContinuationScope,         "jdk/internal/vm/ContinuationScope")        \
  template(jdk_internal_vm_StackChunk,                "jdk/internal/vm/StackChunk")               \
  template(java_lang_Boolean,                         "java/lang/Boolean")                        \
  template(java_lang_Character,                       "java/lang/Character")                      \
  template(java_lang_Character_CharacterCache,        "java/lang/Character$CharacterCache")       \
  template(java_lang_CharacterDataLatin1,             "java/lang/CharacterDataLatin1")            \
  template(java_lang_Float,                           "java/lang/Float")                          \
  template(java_lang_Double,                          "java/lang/Double")                         \
  template(java_lang_Byte,                            "java/lang/Byte")                           \
  template(java_lang_Byte_ByteCache,                  "java/lang/Byte$ByteCache")                 \
  template(java_lang_Short,                           "java/lang/Short")                          \
  template(java_lang_Short_ShortCache,                "java/lang/Short$ShortCache")               \
  template(java_lang_Integer,                         "java/lang/Integer")                        \
  template(java_lang_Integer_IntegerCache,            "java/lang/Integer$IntegerCache")           \
  template(java_lang_Long,                            "java/lang/Long")                           \
  template(java_lang_Long_LongCache,                  "java/lang/Long$LongCache")                 \
  template(java_lang_Void,                            "java/lang/Void")                           \
                                                                                                  \
  template(jdk_internal_vm_vector_VectorSupport,      "jdk/internal/vm/vector/VectorSupport")               \
  template(jdk_internal_vm_vector_VectorPayload,      "jdk/internal/vm/vector/VectorSupport$VectorPayload") \
  template(jdk_internal_vm_vector_Vector,             "jdk/internal/vm/vector/VectorSupport$Vector")        \
  template(jdk_internal_vm_vector_VectorMask,         "jdk/internal/vm/vector/VectorSupport$VectorMask")    \
  template(jdk_internal_vm_vector_VectorShuffle,      "jdk/internal/vm/vector/VectorSupport$VectorShuffle") \
  template(payload_name,                              "payload")                                            \
  template(ETYPE_name,                                "ETYPE")                                              \
  template(VLENGTH_name,                              "VLENGTH")                                            \
                                                                                                  \
  template(jdk_internal_vm_FillerObject,              "jdk/internal/vm/FillerObject")             \
                                                                                                  \
  template(java_lang_Shutdown,                        "java/lang/Shutdown")                       \
  template(java_lang_ref_Reference,                   "java/lang/ref/Reference")                  \
  template(java_lang_ref_SoftReference,               "java/lang/ref/SoftReference")              \
  template(java_lang_ref_WeakReference,               "java/lang/ref/WeakReference")              \
  template(java_lang_ref_FinalReference,              "java/lang/ref/FinalReference")             \
  template(java_lang_ref_PhantomReference,            "java/lang/ref/PhantomReference")           \
  template(java_lang_ref_Finalizer,                   "java/lang/ref/Finalizer")                  \
  template(java_lang_reflect_AccessibleObject,        "java/lang/reflect/AccessibleObject")       \
  template(java_lang_reflect_Method,                  "java/lang/reflect/Method")                 \
  template(java_lang_reflect_Constructor,             "java/lang/reflect/Constructor")            \
  template(java_lang_reflect_Field,                   "java/lang/reflect/Field")                  \
  template(java_lang_reflect_Parameter,               "java/lang/reflect/Parameter")              \
  template(java_lang_reflect_Array,                   "java/lang/reflect/Array")                  \
  template(java_lang_reflect_RecordComponent,         "java/lang/reflect/RecordComponent")        \
  template(java_lang_StringBuffer,                    "java/lang/StringBuffer")                   \
  template(java_lang_StringBuilder,                   "java/lang/StringBuilder")                  \
  template(java_lang_ScopedValue,                     "java/lang/ScopedValue")                    \
  template(java_lang_ScopedValue_Carrier,             "java/lang/ScopedValue$Carrier")            \
  template(java_security_CodeSource,                  "java/security/CodeSource")                 \
  template(java_security_ProtectionDomain,            "java/security/ProtectionDomain")           \
  template(java_security_SecureClassLoader,           "java/security/SecureClassLoader")          \
  template(java_net_URL,                              "java/net/URL")                             \
  template(java_net_URLClassLoader,                   "java/net/URLClassLoader")                  \
  template(java_util_jar_Manifest,                    "java/util/jar/Manifest")                   \
  template(java_io_ByteArrayInputStream,              "java/io/ByteArrayInputStream")             \
  template(java_io_Serializable,                      "java/io/Serializable")                     \
  template(java_nio_Buffer,                           "java/nio/Buffer")                          \
  template(java_util_Arrays,                          "java/util/Arrays")                         \
  template(java_util_Properties,                      "java/util/Properties")                     \
  template(java_util_DualPivotQuicksort,              "java/util/DualPivotQuicksort")             \
  template(jdk_internal_misc_Signal,                  "jdk/internal/misc/Signal")                 \
  template(jdk_internal_util_Preconditions,           "jdk/internal/util/Preconditions")          \
  template(java_lang_AssertionStatusDirectives,       "java/lang/AssertionStatusDirectives")      \
  template(jdk_internal_vm_PostVMInitHook,            "jdk/internal/vm/PostVMInitHook")           \
  template(java_util_Iterator,                        "java/util/Iterator")                       \
  template(java_lang_Record,                          "java/lang/Record")                         \
  template(sun_instrument_InstrumentationImpl,        "sun/instrument/InstrumentationImpl")       \
  template(sun_invoke_util_ValueConversions,          "sun/invoke/util/ValueConversions")         \
                                                                                                  \
  template(jdk_internal_loader_NativeLibraries,       "jdk/internal/loader/NativeLibraries")      \
  template(jdk_internal_loader_BuiltinClassLoader,    "jdk/internal/loader/BuiltinClassLoader")   \
  template(jdk_internal_loader_ClassLoaders_AppClassLoader,      "jdk/internal/loader/ClassLoaders$AppClassLoader")      \
  template(jdk_internal_loader_ClassLoaders_PlatformClassLoader, "jdk/internal/loader/ClassLoaders$PlatformClassLoader") \
  template(java_lang_Deprecated,                      "Ljava/lang/Deprecated;")                   \
  template(since,                                     "since")                                    \
  template(for_removal,                               "forRemoval")                               \
  /* Java runtime version access */                                                               \
  template(java_lang_VersionProps,                    "java/lang/VersionProps")                   \
  template(java_version_name,                         "java_version")                             \
  template(java_runtime_name_name,                    "java_runtime_name")                        \
  template(java_runtime_version_name,                 "java_runtime_version")                     \
  template(java_runtime_vendor_version_name,          "VENDOR_VERSION")                           \
  template(java_runtime_vendor_vm_bug_url_name,       "VENDOR_URL_VM_BUG")                        \
                                                                                                  \
  /* system initialization */                                                                     \
  template(initPhase1_name,                           "initPhase1")                               \
  template(initPhase2_name,                           "initPhase2")                               \
  template(initPhase3_name,                           "initPhase3")                               \
  template(java_lang_module_init_signature,           "(Ljava/lang/ClassLoader;Ljava/lang/String;)V") \
                                                                                                  \
  /* class file format tags */                                                                    \
  template(tag_source_file,                           "SourceFile")                               \
  template(tag_inner_classes,                         "InnerClasses")                             \
  template(tag_nest_members,                          "NestMembers")                              \
  template(tag_nest_host,                             "NestHost")                                 \
  template(tag_constant_value,                        "ConstantValue")                            \
  template(tag_code,                                  "Code")                                     \
  template(tag_exceptions,                            "Exceptions")                               \
  template(tag_line_number_table,                     "LineNumberTable")                          \
  template(tag_local_variable_table,                  "LocalVariableTable")                       \
  template(tag_local_variable_type_table,             "LocalVariableTypeTable")                   \
  template(tag_method_parameters,                     "MethodParameters")                         \
  template(tag_stack_map_table,                       "StackMapTable")                            \
  template(tag_synthetic,                             "Synthetic")                                \
  template(tag_deprecated,                            "Deprecated")                               \
  template(tag_source_debug_extension,                "SourceDebugExtension")                     \
  template(tag_signature,                             "Signature")                                \
  template(tag_record,                                "Record")                                   \
  template(tag_runtime_visible_annotations,           "RuntimeVisibleAnnotations")                \
  template(tag_runtime_invisible_annotations,         "RuntimeInvisibleAnnotations")              \
  template(tag_runtime_visible_parameter_annotations, "RuntimeVisibleParameterAnnotations")       \
  template(tag_runtime_invisible_parameter_annotations,"RuntimeInvisibleParameterAnnotations")    \
  template(tag_annotation_default,                    "AnnotationDefault")                        \
  template(tag_runtime_visible_type_annotations,      "RuntimeVisibleTypeAnnotations")            \
  template(tag_runtime_invisible_type_annotations,    "RuntimeInvisibleTypeAnnotations")          \
  template(tag_enclosing_method,                      "EnclosingMethod")                          \
  template(tag_bootstrap_methods,                     "BootstrapMethods")                         \
  template(tag_permitted_subclasses,                  "PermittedSubclasses")                      \
                                                                                                  \
  /* exception klasses: at least all exceptions thrown by the VM have entries here */             \
  template(java_lang_ArithmeticException,             "java/lang/ArithmeticException")            \
  template(java_lang_ArrayIndexOutOfBoundsException,  "java/lang/ArrayIndexOutOfBoundsException") \
  template(java_lang_ArrayStoreException,             "java/lang/ArrayStoreException")            \
  template(java_lang_ClassCastException,              "java/lang/ClassCastException")             \
  template(java_lang_ClassNotFoundException,          "java/lang/ClassNotFoundException")         \
  template(java_lang_CloneNotSupportedException,      "java/lang/CloneNotSupportedException")     \
  template(java_lang_IllegalAccessException,          "java/lang/IllegalAccessException")         \
  template(java_lang_IllegalArgumentException,        "java/lang/IllegalArgumentException")       \
  template(java_lang_IllegalCallerException,          "java/lang/IllegalCallerException")         \
  template(java_lang_IllegalStateException,           "java/lang/IllegalStateException")          \
  template(java_lang_IllegalMonitorStateException,    "java/lang/IllegalMonitorStateException")   \
  template(java_lang_IllegalThreadStateException,     "java/lang/IllegalThreadStateException")    \
  template(java_lang_IndexOutOfBoundsException,       "java/lang/IndexOutOfBoundsException")      \
  template(java_lang_InstantiationException,          "java/lang/InstantiationException")         \
  template(java_lang_InstantiationError,              "java/lang/InstantiationError")             \
  template(java_lang_InterruptedException,            "java/lang/InterruptedException")           \
  template(java_lang_BootstrapMethodError,            "java/lang/BootstrapMethodError")           \
  template(java_lang_LinkageError,                    "java/lang/LinkageError")                   \
  template(java_lang_NegativeArraySizeException,      "java/lang/NegativeArraySizeException")     \
  template(java_lang_NoSuchMethodException,           "java/lang/NoSuchMethodException")          \
  template(java_lang_NullPointerException,            "java/lang/NullPointerException")           \
  template(java_lang_StringIndexOutOfBoundsException, "java/lang/StringIndexOutOfBoundsException")\
  template(java_lang_UnsupportedOperationException,   "java/lang/UnsupportedOperationException")  \
  template(java_lang_InvalidClassException,           "java/lang/InvalidClassException")          \
  template(java_lang_reflect_InvocationTargetException, "java/lang/reflect/InvocationTargetException") \
  template(java_lang_Exception,                       "java/lang/Exception")                      \
  template(java_lang_RuntimeException,                "java/lang/RuntimeException")               \
  template(java_io_IOException,                       "java/io/IOException")                      \
                                                                                                  \
  /* error klasses: at least all errors thrown by the VM have entries here */                     \
  template(java_lang_AbstractMethodError,             "java/lang/AbstractMethodError")            \
  template(java_lang_ClassCircularityError,           "java/lang/ClassCircularityError")          \
  template(java_lang_ClassFormatError,                "java/lang/ClassFormatError")               \
  template(java_lang_UnsupportedClassVersionError,    "java/lang/UnsupportedClassVersionError")   \
  template(java_lang_Error,                           "java/lang/Error")                          \
  template(java_lang_ExceptionInInitializerError,     "java/lang/ExceptionInInitializerError")    \
  template(java_lang_IllegalAccessError,              "java/lang/IllegalAccessError")             \
  template(java_lang_IncompatibleClassChangeError,    "java/lang/IncompatibleClassChangeError")   \
  template(java_lang_InternalError,                   "java/lang/InternalError")                  \
  template(java_lang_NoClassDefFoundError,            "java/lang/NoClassDefFoundError")           \
  template(java_lang_NoSuchFieldError,                "java/lang/NoSuchFieldError")               \
  template(java_lang_NoSuchMethodError,               "java/lang/NoSuchMethodError")              \
  template(java_lang_OutOfMemoryError,                "java/lang/OutOfMemoryError")               \
  template(java_lang_UnsatisfiedLinkError,            "java/lang/UnsatisfiedLinkError")           \
  template(java_lang_VerifyError,                     "java/lang/VerifyError")                    \
  template(java_lang_SecurityException,               "java/lang/SecurityException")              \
  template(java_lang_VirtualMachineError,             "java/lang/VirtualMachineError")            \
  template(java_lang_StackOverflowError,              "java/lang/StackOverflowError")             \
  template(java_lang_StackTraceElement,               "java/lang/StackTraceElement")              \
                                                                                                  \
  /* Concurrency support */                                                                       \
  template(java_util_concurrent_locks_AbstractOwnableSynchronizer,           "java/util/concurrent/locks/AbstractOwnableSynchronizer") \
  template(java_util_concurrent_atomic_AtomicIntegerFieldUpdater_Impl,       "java/util/concurrent/atomic/AtomicIntegerFieldUpdater$AtomicIntegerFieldUpdaterImpl") \
  template(java_util_concurrent_atomic_AtomicLongFieldUpdater_CASUpdater,    "java/util/concurrent/atomic/AtomicLongFieldUpdater$CASUpdater") \
  template(java_util_concurrent_atomic_AtomicLongFieldUpdater_LockedUpdater, "java/util/concurrent/atomic/AtomicLongFieldUpdater$LockedUpdater") \
  template(java_util_concurrent_atomic_AtomicReferenceFieldUpdater_Impl,     "java/util/concurrent/atomic/AtomicReferenceFieldUpdater$AtomicReferenceFieldUpdaterImpl") \
  template(jdk_internal_vm_annotation_Contended_signature,                   "Ljdk/internal/vm/annotation/Contended;")    \
  template(jdk_internal_vm_annotation_ReservedStackAccess_signature,         "Ljdk/internal/vm/annotation/ReservedStackAccess;") \
  template(jdk_internal_ValueBased_signature,                                "Ljdk/internal/ValueBased;") \
                                                                                                  \
  /* class symbols needed by intrinsics */                                                        \
  VM_INTRINSICS_DO(VM_INTRINSIC_IGNORE, template, VM_SYMBOL_IGNORE, VM_SYMBOL_IGNORE, VM_ALIAS_IGNORE) \
                                                                                                  \
  /* Support for reflection based on dynamic bytecode generation (JDK 1.4 and above) */           \
                                                                                                  \
  template(jdk_internal_reflect,                      "jdk/internal/reflect")                     \
  template(reflect_MethodAccessorImpl,                "jdk/internal/reflect/MethodAccessorImpl")      \
  template(reflect_Reflection,                        "jdk/internal/reflect/Reflection")              \
  template(reflect_CallerSensitive,                   "jdk/internal/reflect/CallerSensitive")         \
  template(reflect_CallerSensitive_signature,         "Ljdk/internal/reflect/CallerSensitive;")       \
  template(reflect_DirectConstructorHandleAccessor_NativeAccessor,   "jdk/internal/reflect/DirectConstructorHandleAccessor$NativeAccessor") \
  template(clazz_name,                                "clazz")                                    \
  template(exceptionTypes_name,                       "exceptionTypes")                           \
  template(modifiers_name,                            "modifiers")                                \
  template(invokeBasic_name,                          "invokeBasic")                              \
  template(linkToVirtual_name,                        "linkToVirtual")                            \
  template(linkToStatic_name,                         "linkToStatic")                             \
  template(linkToSpecial_name,                        "linkToSpecial")                            \
  template(linkToInterface_name,                      "linkToInterface")                          \
  template(linkToNative_name,                         "linkToNative")                             \
  template(compiledLambdaForm_name,                   "<compiledLambdaForm>")  /*fake name*/      \
  template(star_name,                                 "*") /*not really a name*/                  \
  template(invoke_name,                               "invoke")                                   \
  template(parameterTypes_name,                       "parameterTypes")                           \
  template(returnType_name,                           "returnType")                               \
  template(signature_name,                            "signature")                                \
  template(slot_name,                                 "slot")                                     \
  template(trusted_final_name,                        "trustedFinal")                             \
  template(blackhole_name,                            "<blackhole>")  /*fake name*/               \
                                                                                                  \
  /* Support for annotations (JDK 1.5 and above) */                                               \
                                                                                                  \
  template(annotations_name,                          "annotations")                              \
  template(index_name,                                "index")                                    \
  template(executable_name,                           "executable")                               \
  template(parameter_annotations_name,                "parameterAnnotations")                     \
  template(annotation_default_name,                   "annotationDefault")                        \
  template(reflect_ConstantPool,                      "jdk/internal/reflect/ConstantPool")        \
  template(base_name,                                 "base")                                     \
  /* Type Annotations (JDK 8 and above) */                                                        \
  template(type_annotations_name,                     "typeAnnotations")                          \
                                                                                                  \
  /* Intrinsic Annotation (JDK 9 and above) */                                                    \
  template(jdk_internal_vm_annotation_DontInline_signature,  "Ljdk/internal/vm/annotation/DontInline;")  \
  template(jdk_internal_vm_annotation_ForceInline_signature, "Ljdk/internal/vm/annotation/ForceInline;") \
  template(jdk_internal_vm_annotation_Hidden_signature,      "Ljdk/internal/vm/annotation/Hidden;") \
  template(jdk_internal_misc_Scoped_signature,               "Ljdk/internal/misc/ScopedMemoryAccess$Scoped;") \
  template(jdk_internal_vm_annotation_IntrinsicCandidate_signature, "Ljdk/internal/vm/annotation/IntrinsicCandidate;") \
  template(jdk_internal_vm_annotation_Stable_signature,      "Ljdk/internal/vm/annotation/Stable;") \
                                                                                                  \
  template(jdk_internal_vm_annotation_ChangesCurrentThread_signature,  "Ljdk/internal/vm/annotation/ChangesCurrentThread;")  \
  template(jdk_internal_vm_annotation_JvmtiHideEvents_signature,       "Ljdk/internal/vm/annotation/JvmtiHideEvents;")  \
  template(jdk_internal_vm_annotation_JvmtiMountTransition_signature,  "Ljdk/internal/vm/annotation/JvmtiMountTransition;")  \
                                                                                                  \
  template(java_lang_ref_SoftReference_signature,         "Ljava/lang/ref/SoftReference;")        \
                                                                                                  \
  /* Support for JSR 292 & invokedynamic (JDK 1.7 and above) */                                   \
  template(java_lang_invoke_CallSite,                 "java/lang/invoke/CallSite")                \
  template(java_lang_invoke_ConstantCallSite,         "java/lang/invoke/ConstantCallSite")        \
  template(java_lang_invoke_DirectMethodHandle,       "java/lang/invoke/DirectMethodHandle")      \
  template(java_lang_invoke_MutableCallSite,          "java/lang/invoke/MutableCallSite")         \
  template(java_lang_invoke_VolatileCallSite,         "java/lang/invoke/VolatileCallSite")        \
  template(java_lang_invoke_MethodHandle,             "java/lang/invoke/MethodHandle")            \
  template(java_lang_invoke_VarHandle,                "java/lang/invoke/VarHandle")               \
  template(java_lang_invoke_MethodType,               "java/lang/invoke/MethodType")              \
  template(java_lang_invoke_MethodType_signature,     "Ljava/lang/invoke/MethodType;")            \
  template(java_lang_invoke_ResolvedMethodName_signature, "Ljava/lang/invoke/ResolvedMethodName;")\
  template(java_lang_invoke_MemberName_signature,     "Ljava/lang/invoke/MemberName;")            \
  template(java_lang_invoke_LambdaForm_signature,     "Ljava/lang/invoke/LambdaForm;")            \
  template(java_lang_invoke_MethodHandle_signature,   "Ljava/lang/invoke/MethodHandle;")          \
  /* internal classes known only to the JVM: */                                                   \
  template(java_lang_invoke_MemberName,               "java/lang/invoke/MemberName")              \
  template(java_lang_invoke_ResolvedMethodName,       "java/lang/invoke/ResolvedMethodName")      \
  template(java_lang_invoke_MethodHandleNatives,      "java/lang/invoke/MethodHandleNatives")     \
  template(java_lang_invoke_MethodHandleNatives_CallSiteContext, "java/lang/invoke/MethodHandleNatives$CallSiteContext") \
  template(java_lang_invoke_LambdaForm,               "java/lang/invoke/LambdaForm")              \
  template(java_lang_invoke_InjectedProfile_signature, "Ljava/lang/invoke/InjectedProfile;")      \
  template(java_lang_invoke_LambdaForm_Compiled_signature, "Ljava/lang/invoke/LambdaForm$Compiled;") \
  template(java_lang_invoke_MethodHandleNatives_CallSiteContext_signature, "Ljava/lang/invoke/MethodHandleNatives$CallSiteContext;") \
  /* internal up-calls made only by the JVM, via class sun.invoke.MethodHandleNatives: */         \
  template(findMethodHandleType_name,                 "findMethodHandleType")                     \
  template(findMethodHandleType_signature,       "(Ljava/lang/Class;[Ljava/lang/Class;)Ljava/lang/invoke/MethodType;") \
  template(invokeExact_name,                          "invokeExact")                              \
  template(linkMethodHandleConstant_name,             "linkMethodHandleConstant")                 \
  template(asFixedArity_name,                         "asFixedArity")                             \
  template(asFixedArity_signature,                    "()Ljava/lang/invoke/MethodHandle;")        \
  template(linkMethodHandleConstant_signature, "(Ljava/lang/Class;ILjava/lang/Class;Ljava/lang/String;Ljava/lang/Object;)Ljava/lang/invoke/MethodHandle;") \
  template(linkMethod_name,                           "linkMethod")                               \
  template(linkMethod_signature, "(Ljava/lang/Class;ILjava/lang/Class;Ljava/lang/String;Ljava/lang/Object;[Ljava/lang/Object;)Ljava/lang/invoke/MemberName;") \
  template(linkDynamicConstant_name,                  "linkDynamicConstant")                      \
  template(linkDynamicConstant_signature, "(Ljava/lang/Object;Ljava/lang/Object;Ljava/lang/Object;Ljava/lang/Object;Ljava/lang/Object;)Ljava/lang/Object;") \
  template(linkCallSite_name,                         "linkCallSite")                             \
  template(linkCallSite_signature, "(Ljava/lang/Object;Ljava/lang/Object;Ljava/lang/Object;Ljava/lang/Object;Ljava/lang/Object;[Ljava/lang/Object;)Ljava/lang/invoke/MemberName;") \
  NOT_LP64(  do_alias(intptr_signature,               int_signature)  )                           \
  LP64_ONLY( do_alias(intptr_signature,               long_signature) )                           \
  /* Foreign API Support */                                                                       \
  template(jdk_internal_foreign_abi_NativeEntryPoint,                "jdk/internal/foreign/abi/NativeEntryPoint") \
  template(jdk_internal_foreign_abi_ABIDescriptor,                   "jdk/internal/foreign/abi/ABIDescriptor") \
  template(jdk_internal_foreign_abi_VMStorage,                       "jdk/internal/foreign/abi/VMStorage") \
  template(jdk_internal_foreign_abi_VMStorage_signature,             "Ljdk/internal/foreign/abi/VMStorage;") \
  template(jdk_internal_foreign_abi_VMStorage_array_signature,       "[Ljdk/internal/foreign/abi/VMStorage;") \
  template(jdk_internal_foreign_abi_VMStorage_array_array_signature, "[[Ljdk/internal/foreign/abi/VMStorage;") \
  template(jdk_internal_foreign_abi_CallConv,                        "jdk/internal/foreign/abi/UpcallLinker$CallRegs") \
                                                                                                  \
  /* Support for JVMCI */                                                                         \
  JVMCI_VM_SYMBOLS_DO(template, do_alias)                                                         \
                                                                                                  \
  template(java_lang_ClassFrameInfo,                  "java/lang/ClassFrameInfo")                 \
  template(java_lang_StackWalker,                     "java/lang/StackWalker")                    \
  template(java_lang_StackFrameInfo,                  "java/lang/StackFrameInfo")                 \
  template(java_lang_LiveStackFrameInfo,              "java/lang/LiveStackFrameInfo")             \
  template(java_lang_StackStreamFactory_AbstractStackWalker, "java/lang/StackStreamFactory$AbstractStackWalker") \
  template(doStackWalk_signature,                     "(JIIII)Ljava/lang/Object;")                \
  template(asPrimitive_name,                          "asPrimitive")                              \
  template(asPrimitive_int_signature,                 "(I)Ljava/lang/LiveStackFrame$PrimitiveSlot;") \
  template(asPrimitive_long_signature,                "(J)Ljava/lang/LiveStackFrame$PrimitiveSlot;") \
                                                                                                  \
  /* common method and field names */                                                             \
  template(object_initializer_name,                   "<init>")                                   \
  template(class_initializer_name,                    "<clinit>")                                 \
  template(println_name,                              "println")                                  \
  template(printStackTrace_name,                      "printStackTrace")                          \
  template(getStackTrace_name,                        "getStackTrace")                            \
  template(main_name,                                 "main")                                     \
  template(name_name,                                 "name")                                     \
  template(priority_name,                             "priority")                                 \
  template(group_name,                                "group")                                    \
  template(daemon_name,                               "daemon")                                   \
  template(run_method_name,                           "run")                                      \
  template(runWith_method_name,                       "runWith")                                  \
  template(interrupt_method_name,                     "interrupt")                                \
  template(exit_method_name,                          "exit")                                     \
  template(remove_method_name,                        "remove")                                   \
  template(parent_name,                               "parent")                                   \
  template(maxPriority_name,                          "maxPriority")                              \
  template(shutdown_name,                             "shutdown")                                 \
  template(finalize_method_name,                      "finalize")                                 \
  template(reference_discovered_name,                 "discovered")                               \
  template(run_finalization_name,                     "runFinalization")                          \
  template(dispatchUncaughtException_name,            "dispatchUncaughtException")                \
  template(loadClass_name,                            "loadClass")                                \
  template(notifyJvmtiStart_name,                     "notifyJvmtiStart")                         \
  template(notifyJvmtiEnd_name,                       "notifyJvmtiEnd")                           \
  template(notifyJvmtiMount_name,                     "notifyJvmtiMount")                         \
  template(notifyJvmtiUnmount_name,                   "notifyJvmtiUnmount")                       \
  template(notifyJvmtiDisableSuspend_name,            "notifyJvmtiDisableSuspend")                \
  template(doYield_name,                              "doYield")                                  \
  template(enter_name,                                "enter")                                    \
  template(enterSpecial_name,                         "enterSpecial")                             \
  template(onContinue_name,                           "onContinue0")                              \
  template(scope_name,                                "scope")                                    \
  template(yieldInfo_name,                            "yieldInfo")                                \
  template(pin_name,                                  "pin")                                      \
  template(unpin_name,                                "unpin")                                    \
  template(tail_name,                                 "tail")                                     \
  template(size_name,                                 "size")                                     \
  template(bottom_name,                               "bottom")                                   \
  template(mode_name,                                 "mode")                                     \
  template(numFrames_name,                            "numFrames")                                \
  template(stack_name,                                "stack")                                    \
  template(maxSize_name,                              "maxSize")                                  \
  template(reset_name,                                "reset")                                    \
  template(done_name,                                 "done")                                     \
  template(mounted_name,                              "mounted")                                  \
  template(jfrTraceId_name,                           "jfrTraceId")                               \
  template(fp_name,                                   "fp")                                       \
  template(sp_name,                                   "sp")                                       \
  template(pc_name,                                   "pc")                                       \
  template(cs_name,                                   "cs")                                       \
  template(get_name,                                  "get")                                      \
  template(refersTo0_name,                            "refersTo0")                                \
  template(clear0_name,                               "clear0")                                   \
  template(put_name,                                  "put")                                      \
  template(type_name,                                 "type")                                     \
  template(findNative_name,                           "findNative")                               \
  template(getFromClass_name,                         "getFromClass")                             \
  template(dispatch_name,                             "dispatch")                                 \
  template(bootLoader_name,                           "bootLoader")                               \
  template(getPlatformClassLoader_name,               "getPlatformClassLoader")                   \
  template(getSystemClassLoader_name,                 "getSystemClassLoader")                     \
  template(fillInStackTrace_name,                     "fillInStackTrace")                         \
  template(getCause_name,                             "getCause")                                 \
  template(initCause_name,                            "initCause")                                \
  template(getProperty_name,                          "getProperty")                              \
  template(wait_name,                                 "wait0")                                    \
  template(forName_name,                              "forName")                                  \
  template(forName0_name,                             "forName0")                                 \
  template(isJavaIdentifierStart_name,                "isJavaIdentifierStart")                    \
  template(isJavaIdentifierPart_name,                 "isJavaIdentifierPart")                     \
  template(cache_field_name,                          "cache")                                    \
  template(value_name,                                "value")                                    \
  template(compact_strings_name,                      "COMPACT_STRINGS")                          \
  template(numberOfLeadingZeros_name,                 "numberOfLeadingZeros")                     \
  template(numberOfTrailingZeros_name,                "numberOfTrailingZeros")                    \
  template(bitCount_name,                             "bitCount")                                 \
  template(profile_name,                              "profile")                                  \
  template(equals_name,                               "equals")                                   \
  template(length_name,                               "length")                                   \
  template(target_name,                               "target")                                   \
  template(toString_name,                             "toString")                                 \
  template(values_name,                               "values")                                   \
  template(receiver_name,                             "receiver")                                 \
  template(vmtarget_name,                             "vmtarget")                                 \
  template(vmholder_name,                             "vmholder")                                 \
  template(method_name,                               "method")                                   \
  template(vmindex_name,                              "vmindex")                                  \
  template(flags_name,                                "flags")                                    \
  template(basicType_name,                            "basicType")                                \
  template(append_name,                               "append")                                   \
  template(klass_name,                                "klass")                                    \
  template(array_klass_name,                          "array_klass")                              \
  template(mid_name,                                  "mid")                                      \
  template(cpref_name,                                "cpref")                                    \
  template(version_name,                              "version")                                  \
  template(methodName_name,                           "methodName")                               \
  template(fileName_name,                             "fileName")                                 \
  template(lineNumber_name,                           "lineNumber")                               \
  template(oop_size_name,                             "oop_size")                                 \
  template(static_oop_field_count_name,               "static_oop_field_count")                   \
  template(protection_domain_name,                    "protection_domain")                        \
  template(signers_name,                              "signers_name")                             \
  template(source_file_name,                          "source_file")                              \
  template(loader_data_name,                          "loader_data")                              \
  template(cont_name,                                 "cont")                                     \
  template(vmdependencies_name,                       "vmdependencies")                           \
  template(last_cleanup_name,                         "last_cleanup")                             \
  template(loader_name,                               "loader")                                   \
  template(getModule_name,                            "getModule")                                \
  template(input_stream_void_signature,               "(Ljava/io/InputStream;)V")                 \
  template(input_stream_signature,                    "Ljava/io/InputStream;")                    \
  template(print_stream_signature,                    "Ljava/io/PrintStream;")                    \
  template(defineOrCheckPackage_name,                 "defineOrCheckPackage")                     \
  template(defineOrCheckPackage_signature,            "(Ljava/lang/String;Ljava/util/jar/Manifest;Ljava/net/URL;)Ljava/lang/Package;") \
  template(getProtectionDomain_name,                  "getProtectionDomain")                      \
  template(getProtectionDomain_signature,             "(Ljava/security/CodeSource;)Ljava/security/ProtectionDomain;") \
  template(java_lang_Integer_array_signature,         "[Ljava/lang/Integer;")                     \
  template(java_lang_Long_array_signature,            "[Ljava/lang/Long;")                        \
  template(java_lang_Character_array_signature,       "[Ljava/lang/Character;")                   \
  template(java_lang_Short_array_signature,           "[Ljava/lang/Short;")                       \
  template(java_lang_Byte_array_signature,            "[Ljava/lang/Byte;")                        \
  template(java_lang_Boolean_signature,               "Ljava/lang/Boolean;")                      \
  template(url_code_signer_array_void_signature,      "(Ljava/net/URL;[Ljava/security/CodeSigner;)V") \
  template(jvmti_thread_state_name,                   "jvmti_thread_state")                       \
  template(jvmti_VTMS_transition_disable_count_name,  "jvmti_VTMS_transition_disable_count")      \
  template(jvmti_is_in_VTMS_transition_name,          "jvmti_is_in_VTMS_transition")              \
  template(module_entry_name,                         "module_entry")                             \
  template(resolved_references_name,                  "<resolved_references>")                    \
  template(init_lock_name,                            "<init_lock>")                              \
  template(address_size_name,                         "ADDRESS_SIZE0")                            \
  template(page_size_name,                            "PAGE_SIZE")                                \
  template(big_endian_name,                           "BIG_ENDIAN")                               \
  template(use_unaligned_access_name,                 "UNALIGNED_ACCESS")                         \
  template(data_cache_line_flush_size_name,           "DATA_CACHE_LINE_FLUSH_SIZE")               \
  template(during_unsafe_access_name,                 "during_unsafe_access")                     \
  template(checkIndex_name,                           "checkIndex")                               \
  template(jfr_epoch_name,                            "jfr_epoch")                                \
  template(maxThawingSize_name,                       "maxThawingSize")                           \
  template(lockStackSize_name,                        "lockStackSize")                            \
  template(objectWaiter_name,                         "objectWaiter")                             \
                                                                                                  \
  /* name symbols needed by intrinsics */                                                         \
  VM_INTRINSICS_DO(VM_INTRINSIC_IGNORE, VM_SYMBOL_IGNORE, template, VM_SYMBOL_IGNORE, VM_ALIAS_IGNORE) \
                                                                                                  \
  /* common signatures names */                                                                   \
  template(void_method_signature,                     "()V")                                      \
  template(void_boolean_signature,                    "()Z")                                      \
  template(void_byte_signature,                       "()B")                                      \
  template(void_char_signature,                       "()C")                                      \
  template(void_short_signature,                      "()S")                                      \
  template(void_int_signature,                        "()I")                                      \
  template(void_long_signature,                       "()J")                                      \
  template(void_float_signature,                      "()F")                                      \
  template(void_double_signature,                     "()D")                                      \
  template(bool_void_signature,                       "(Z)V")                                     \
  template(int_void_signature,                        "(I)V")                                     \
  template(int_int_signature,                         "(I)I")                                     \
  template(char_char_signature,                       "(C)C")                                     \
  template(short_short_signature,                     "(S)S")                                     \
  template(int_bool_signature,                        "(I)Z")                                     \
  template(float_bool_signature,                      "(F)Z")                                     \
  template(double_bool_signature,                     "(D)Z")                                     \
  template(float_int_signature,                       "(F)I")                                     \
  template(double_long_signature,                     "(D)J")                                     \
  template(double_double_signature,                   "(D)D")                                     \
  template(float_float_signature,                     "(F)F")                                     \
  template(int_float_signature,                       "(I)F")                                     \
  template(long_int_signature,                        "(J)I")                                     \
  template(long_long_signature,                       "(J)J")                                     \
  template(long_double_signature,                     "(J)D")                                     \
  template(long_void_signature,                       "(J)V")                                     \
  template(byte_signature,                            "B")                                        \
  template(char_signature,                            "C")                                        \
  template(double_signature,                          "D")                                        \
  template(float_signature,                           "F")                                        \
  template(int_signature,                             "I")                                        \
  template(long_signature,                            "J")                                        \
  template(short_signature,                           "S")                                        \
  template(bool_signature,                            "Z")                                        \
  template(void_signature,                            "V")                                        \
  template(bool_array_signature,                      "[Z")                                       \
  template(byte_array_signature,                      "[B")                                       \
  template(char_array_signature,                      "[C")                                       \
  template(int_array_signature,                       "[I")                                       \
  template(runnable_signature,                        "Ljava/lang/Runnable;")                     \
  template(continuation_signature,                    "Ljdk/internal/vm/Continuation;")           \
  template(continuationscope_signature,               "Ljdk/internal/vm/ContinuationScope;")      \
  template(stackchunk_signature,                      "Ljdk/internal/vm/StackChunk;")             \
  template(vthread_signature,                         "Ljava/lang/VirtualThread;")                \
  template(object_void_signature,                     "(Ljava/lang/Object;)V")                    \
  template(object_int_signature,                      "(Ljava/lang/Object;)I")                    \
  template(long_object_long_signature,                "(JLjava/lang/Object;)J")                   \
  template(object_boolean_signature,                  "(Ljava/lang/Object;)Z")                    \
  template(object_object_signature,                   "(Ljava/lang/Object;)Ljava/lang/Object;")   \
  template(string_void_signature,                     "(Ljava/lang/String;)V")                    \
  template(string_bool_byte_array_signature,          "(Ljava/lang/String;Z)[B")                  \
  template(throwable_signature,                       "Ljava/lang/Throwable;")                    \
  template(throwable_void_signature,                  "(Ljava/lang/Throwable;)V")                 \
  template(void_throwable_signature,                  "()Ljava/lang/Throwable;")                  \
  template(class_void_signature,                      "(Ljava/lang/Class;)V")                     \
  template(class_int_signature,                       "(Ljava/lang/Class;)I")                     \
  template(class_long_signature,                      "(Ljava/lang/Class;)J")                     \
  template(class_boolean_signature,                   "(Ljava/lang/Class;)Z")                     \
  template(throwable_throwable_signature,             "(Ljava/lang/Throwable;)Ljava/lang/Throwable;")             \
  template(thread_void_signature,                     "(Ljava/lang/Thread;)V")                                    \
  template(runnable_void_signature,                   "(Ljava/lang/Runnable;)V")                                   \
  template(threadgroup_runnable_void_signature,       "(Ljava/lang/ThreadGroup;Ljava/lang/Runnable;)V")           \
  template(threadgroup_string_void_signature,         "(Ljava/lang/ThreadGroup;Ljava/lang/String;)V")             \
  template(void_threadgroup_array_signature,          "()[Ljava/lang/ThreadGroup;")                               \
  template(string_class_signature,                    "(Ljava/lang/String;)Ljava/lang/Class;")                    \
  template(string_boolean_class_signature,            "(Ljava/lang/String;Z)Ljava/lang/Class;")                   \
  template(object_object_object_signature,            "(Ljava/lang/Object;Ljava/lang/Object;)Ljava/lang/Object;") \
  template(string_string_signature,                   "(Ljava/lang/String;)Ljava/lang/String;")                   \
  template(classloader_class_string_string_long_signature,         "(Ljava/lang/ClassLoader;Ljava/lang/Class;Ljava/lang/String;Ljava/lang/String;)J")             \
  template(byte_array_void_signature,                 "([B)V")                                                    \
  template(long_long_void_signature,                  "(JJ)V")                                                    \
  template(void_byte_array_signature,                 "()[B")                                                     \
  template(void_classloader_signature,                "()Ljava/lang/ClassLoader;")                                \
  template(void_BuiltinClassLoader_signature,         "()Ljdk/internal/loader/BuiltinClassLoader;")               \
  template(void_object_signature,                     "()Ljava/lang/Object;")                                     \
  template(void_class_signature,                      "()Ljava/lang/Class;")                                      \
  template(void_class_array_signature,                "()[Ljava/lang/Class;")                                     \
  template(void_string_signature,                     "()Ljava/lang/String;")                                     \
  template(object_array_object_signature,             "([Ljava/lang/Object;)Ljava/lang/Object;")                  \
  template(object_object_array_object_signature,      "(Ljava/lang/Object;[Ljava/lang/Object;)Ljava/lang/Object;")\
  template(thread_signature,                          "Ljava/lang/Thread;")                                       \
  template(thread_fieldholder_signature,              "Ljava/lang/Thread$FieldHolder;")                           \
  template(threadgroup_signature,                     "Ljava/lang/ThreadGroup;")                                  \
  template(threadgroup_array_signature,               "[Ljava/lang/ThreadGroup;")                                 \
  template(class_array_signature,                     "[Ljava/lang/Class;")                                       \
  template(classloader_signature,                     "Ljava/lang/ClassLoader;")                                  \
  template(object_signature,                          "Ljava/lang/Object;")                                       \
  template(object_array_signature,                    "[Ljava/lang/Object;")                                      \
  template(class_signature,                           "Ljava/lang/Class;")                                        \
  template(string_signature,                          "Ljava/lang/String;")                                       \
  template(string_array_signature,                    "[Ljava/lang/String;")                                      \
  template(reference_signature,                       "Ljava/lang/ref/Reference;")                                \
  template(referencequeue_signature,                  "Ljava/lang/ref/ReferenceQueue;")                           \
  template(executable_signature,                      "Ljava/lang/reflect/Executable;")                           \
  template(module_signature,                          "Ljava/lang/Module;")                                       \
  template(concurrenthashmap_signature,               "Ljava/util/concurrent/ConcurrentHashMap;")                 \
  template(String_StringBuilder_signature,            "(Ljava/lang/String;)Ljava/lang/StringBuilder;")            \
  template(int_StringBuilder_signature,               "(I)Ljava/lang/StringBuilder;")                             \
  template(char_StringBuilder_signature,              "(C)Ljava/lang/StringBuilder;")                             \
  template(String_StringBuffer_signature,             "(Ljava/lang/String;)Ljava/lang/StringBuffer;")             \
  template(int_StringBuffer_signature,                "(I)Ljava/lang/StringBuffer;")                              \
  template(char_StringBuffer_signature,               "(C)Ljava/lang/StringBuffer;")                              \
  template(int_String_signature,                      "(I)Ljava/lang/String;")                                    \
  template(boolean_boolean_int_signature,             "(ZZ)I")                                                    \
  template(big_integer_shift_worker_signature,        "([I[IIII)V")                                               \
  template(reflect_method_signature,                  "Ljava/lang/reflect/Method;")                               \
  template(getStackTrace_signature,                    "()[Ljava/lang/StackTraceElement;")                        \
                                                                                                                  \
  /* signature symbols needed by intrinsics */                                                                    \
  VM_INTRINSICS_DO(VM_INTRINSIC_IGNORE, VM_SYMBOL_IGNORE, VM_SYMBOL_IGNORE, template, VM_ALIAS_IGNORE)            \
                                                                                                                  \
  /* symbol aliases needed by intrinsics */                                                                       \
  VM_INTRINSICS_DO(VM_INTRINSIC_IGNORE, VM_SYMBOL_IGNORE, VM_SYMBOL_IGNORE, VM_SYMBOL_IGNORE, do_alias)           \
                                                                                                                  \
  /* returned by the C1 compiler in case there's not enough memory to allocate a new symbol*/                     \
  template(dummy_symbol,                              "illegal symbol")                                           \
                                                                                                                  \
  /* used by ClassFormatError when class name is not known yet */                                                 \
  template(unknown_class_name,                        "<Unknown>")                                                \
                                                                                                                  \
  /* JVM monitoring and management support */                                                                     \
  template(java_lang_StackTraceElement_array,          "[Ljava/lang/StackTraceElement;")                          \
  template(java_lang_management_MemoryUsage,           "java/lang/management/MemoryUsage")                        \
  template(java_lang_management_ThreadInfo,            "java/lang/management/ThreadInfo")                         \
  template(jdk_internal_agent_Agent,                   "jdk/internal/agent/Agent")                                \
  template(sun_management_Sensor,                      "sun/management/Sensor")                                   \
  template(sun_management_ManagementFactoryHelper,     "sun/management/ManagementFactoryHelper")                  \
  template(com_sun_management_internal_DiagnosticCommandImpl,  "com/sun/management/internal/DiagnosticCommandImpl")     \
  template(com_sun_management_internal_GarbageCollectorExtImpl,"com/sun/management/internal/GarbageCollectorExtImpl")   \
  template(getDiagnosticCommandMBean_name,             "getDiagnosticCommandMBean")                               \
  template(getDiagnosticCommandMBean_signature,        "()Lcom/sun/management/DiagnosticCommandMBean;")           \
  template(getGcInfoBuilder_name,                      "getGcInfoBuilder")                                        \
  template(getGcInfoBuilder_signature,                 "()Lcom/sun/management/internal/GcInfoBuilder;")           \
  template(com_sun_management_GcInfo,                  "com/sun/management/GcInfo")                               \
  template(com_sun_management_GcInfo_constructor_signature, "(Lcom/sun/management/internal/GcInfoBuilder;JJJ[Ljava/lang/management/MemoryUsage;[Ljava/lang/management/MemoryUsage;[Ljava/lang/Object;)V") \
  template(createGCNotification_name,                  "createGCNotification")                                    \
  template(createGCNotification_signature,             "(JLjava/lang/String;Ljava/lang/String;Ljava/lang/String;Lcom/sun/management/GcInfo;)V") \
  template(createDiagnosticFrameworkNotification_name, "createDiagnosticFrameworkNotification")                   \
  template(trigger_name,                               "trigger")                                                 \
  template(clear_name,                                 "clear")                                                   \
  template(trigger_method_signature,                   "(ILjava/lang/management/MemoryUsage;)V")                  \
  template(startAgent_name,                            "startAgent")                                              \
  template(startRemoteAgent_name,                      "startRemoteManagementAgent")                              \
  template(startLocalAgent_name,                       "startLocalManagementAgent")                               \
  template(stopRemoteAgent_name,                       "stopRemoteManagementAgent")                               \
  template(getAgentStatus_name,                        "getManagementAgentStatus")                                \
  template(java_lang_management_ThreadInfo_constructor_signature, "(Ljava/lang/Thread;ILjava/lang/Object;Ljava/lang/Thread;JJJJ[Ljava/lang/StackTraceElement;)V") \
  template(java_lang_management_ThreadInfo_with_locks_constructor_signature, "(Ljava/lang/Thread;ILjava/lang/Object;Ljava/lang/Thread;JJJJ[Ljava/lang/StackTraceElement;[Ljava/lang/Object;[I[Ljava/lang/Object;)V") \
  template(long_long_long_long_void_signature,         "(JJJJ)V")                                                 \
  template(finalizer_histogram_klass,                  "java/lang/ref/FinalizerHistogram")                        \
  template(void_finalizer_histogram_entry_array_signature,  "()[Ljava/lang/ref/FinalizerHistogram$Entry;")                        \
  template(get_finalizer_histogram_name,               "getFinalizerHistogram")                                   \
  template(finalizer_histogram_entry_name_field,       "className")                                               \
  template(finalizer_histogram_entry_count_field,      "instanceCount")                                           \
                                                                                                                  \
  template(java_lang_management_MemoryPoolMXBean,      "java/lang/management/MemoryPoolMXBean")                   \
  template(java_lang_management_MemoryManagerMXBean,   "java/lang/management/MemoryManagerMXBean")                \
  template(java_lang_management_GarbageCollectorMXBean,"java/lang/management/GarbageCollectorMXBean")             \
  template(createMemoryPool_name,                      "createMemoryPool")                                        \
  template(createMemoryManager_name,                   "createMemoryManager")                                     \
  template(createGarbageCollector_name,                "createGarbageCollector")                                  \
  template(createMemoryPool_signature,                 "(Ljava/lang/String;ZJJ)Ljava/lang/management/MemoryPoolMXBean;") \
  template(createMemoryManager_signature,              "(Ljava/lang/String;)Ljava/lang/management/MemoryManagerMXBean;") \
  template(createGarbageCollector_signature,           "(Ljava/lang/String;Ljava/lang/String;)Ljava/lang/management/GarbageCollectorMXBean;") \
                                                                                                                  \
  /* JVMTI/java.lang.instrument support and VM Attach mechanism */                                                \
  template(jdk_internal_module_Modules,                "jdk/internal/module/Modules")                             \
  template(jdk_internal_vm_VMSupport,                  "jdk/internal/vm/VMSupport")                               \
  template(addReads_name,                              "addReads")                                                \
  template(addReads_signature,                         "(Ljava/lang/Module;Ljava/lang/Module;)V")                 \
  template(addExports_name,                            "addExports")                                              \
  template(addOpens_name,                              "addOpens")                                                \
  template(addExports_signature,                       "(Ljava/lang/Module;Ljava/lang/String;Ljava/lang/Module;)V") \
  template(addUses_name,                               "addUses")                                                 \
  template(addUses_signature,                          "(Ljava/lang/Module;Ljava/lang/Class;)V")                  \
  template(addProvides_name,                           "addProvides")                                             \
  template(addProvides_signature,                      "(Ljava/lang/Module;Ljava/lang/Class;Ljava/lang/Class;)V") \
  template(loadModule_name,                            "loadModule")                                              \
  template(loadModule_signature,                       "(Ljava/lang/String;)Ljava/lang/Module;")                  \
  template(transformedByAgent_name,                    "transformedByAgent")                                      \
  template(transformedByAgent_signature,               "(Ljava/lang/Module;)V")                                   \
  template(appendToClassPathForInstrumentation_name,   "appendToClassPathForInstrumentation")                     \
  do_alias(appendToClassPathForInstrumentation_signature, string_void_signature)                                  \
  template(serializePropertiesToByteArray_name,        "serializePropertiesToByteArray")                          \
  template(serializeAgentPropertiesToByteArray_name,   "serializeAgentPropertiesToByteArray")                     \
  template(encodeThrowable_name,                       "encodeThrowable")                                         \
  template(encodeThrowable_signature,                  "(Ljava/lang/Throwable;JI)I")                              \
  template(decodeAndThrowThrowable_name,               "decodeAndThrowThrowable")                                 \
  template(encodeAnnotations_name,                     "encodeAnnotations")                                       \
  template(encodeAnnotations_signature,                "([BLjava/lang/Class;Ljdk/internal/reflect/ConstantPool;Z[Ljava/lang/Class;)[B")\
  template(decodeAndThrowThrowable_signature,          "(IJZZ)V")                                                 \
  template(classRedefinedCount_name,                   "classRedefinedCount")                                     \
  template(classLoader_name,                           "classLoader")                                             \
  template(componentType_name,                         "componentType")                                           \
                                                                                                                  \
  /* forEachRemaining support */                                                                                  \
  template(java_util_stream_StreamsRangeIntSpliterator,          "java/util/stream/Streams$RangeIntSpliterator")  \
                                                                                                                  \
  /* jfr signatures */                                                                                            \
  JFR_TEMPLATES(template)                                                                                         \
                                                                                                                  \
  /* CDS */                                                                                                       \
  template(createArchivedObjects,                           "createArchivedObjects")                              \
  template(dumpSharedArchive,                               "dumpSharedArchive")                                  \
  template(dumpSharedArchive_signature,                     "(ZLjava/lang/String;)Ljava/lang/String;")            \
  template(generateLambdaFormHolderClasses,                 "generateLambdaFormHolderClasses")                    \
  template(generateLambdaFormHolderClasses_signature,       "([Ljava/lang/String;)[Ljava/lang/Object;")           \
  template(getResourceAsByteArray_name,                     "getResourceAsByteArray")                             \
  template(getResourceAsByteArray_signature,                "(Ljava/lang/String;)[B")                             \
  template(java_lang_Enum,                                  "java/lang/Enum")                                     \
  template(java_lang_invoke_Invokers_Holder,                "java/lang/invoke/Invokers$Holder")                   \
  template(java_lang_invoke_DirectMethodHandle_Holder,      "java/lang/invoke/DirectMethodHandle$Holder")         \
  template(java_lang_invoke_LambdaForm_Holder,              "java/lang/invoke/LambdaForm$Holder")                 \
  template(java_lang_invoke_DelegatingMethodHandle_Holder,  "java/lang/invoke/DelegatingMethodHandle$Holder")     \
  template(jdk_internal_loader_ClassLoaders,                "jdk/internal/loader/ClassLoaders")                   \
  template(jdk_internal_misc_CDS,                           "jdk/internal/misc/CDS")                              \
  template(java_util_concurrent_ConcurrentHashMap,          "java/util/concurrent/ConcurrentHashMap")             \
  template(java_util_ArrayList,                             "java/util/ArrayList")                                \
  template(runtimeSetup,                                    "runtimeSetup")                                       \
  template(toFileURL_name,                                  "toFileURL")                                          \
  template(toFileURL_signature,                             "(Ljava/lang/String;)Ljava/net/URL;")                 \
  template(url_array_classloader_void_signature,            "([Ljava/net/URL;Ljava/lang/ClassLoader;)V")          \
                                                                                                                  \
  /* jcmd Thread.dump_to_file */                                                                                  \
  template(jdk_internal_vm_ThreadDumper,           "jdk/internal/vm/ThreadDumper")                                \
  template(dumpThreads_name,                       "dumpThreads")                                                 \
  template(dumpThreadsToJson_name,                 "dumpThreadsToJson")                                           \
                                                                                                                  \
<<<<<<< HEAD
  /* Stable Values */                                                                                             \
  template(java_lang_StableValue_signature,        "Ljava/lang/StableValue;")                                     \
  template(java_lang_StableValue_array_signature,  "[Ljava/lang/StableValue;")                                    \
=======
  /* jcmd Thread.vthread_scheduler and Thread.vthread_pollers */                                                  \
  template(jdk_internal_vm_JcmdVThreadCommands,    "jdk/internal/vm/JcmdVThreadCommands")                         \
  template(printScheduler_name,                    "printScheduler")                                              \
  template(printPollers_name,                      "printPollers")                                                \

>>>>>>> 994504c3
  /*end*/

// enum for figuring positions and size of Symbol::_vm_symbols[]
enum class vmSymbolID : int {
  // [FIRST_SID ... LAST_SID] is the iteration range for the *valid* symbols.
  // NO_SID is used to indicate an invalid symbol. Some implementation code
  // *may* read _vm_symbols[NO_SID], so it must be a valid array index.
  NO_SID = 0,                // exclusive lower limit

  #define VM_SYMBOL_ENUM(name, string) VM_SYMBOL_ENUM_NAME_(name),
  VM_SYMBOLS_DO(VM_SYMBOL_ENUM, VM_ALIAS_IGNORE)
  #undef VM_SYMBOL_ENUM

  SID_LIMIT,                 // exclusive upper limit

  #define VM_ALIAS_ENUM(name, def) VM_SYMBOL_ENUM_NAME_(name) = VM_SYMBOL_ENUM_NAME_(def),
  VM_SYMBOLS_DO(VM_SYMBOL_IGNORE, VM_ALIAS_ENUM)
  #undef VM_ALIAS_ENUM

  FIRST_SID = NO_SID + 1,    // inclusive lower limit
  LAST_SID = SID_LIMIT - 1,  // inclusive upper limit
};

ENUMERATOR_RANGE(vmSymbolID, vmSymbolID::FIRST_SID, vmSymbolID::LAST_SID)

class vmSymbols: AllStatic {
  friend class vmIntrinsics;
  friend class VMStructs;
  friend class JVMCIVMStructs;

  static const int NO_SID    = static_cast<int>(vmSymbolID::NO_SID);    // exclusive lower limit
  static const int FIRST_SID = static_cast<int>(vmSymbolID::FIRST_SID); // inclusive lower limit
  static const int LAST_SID  = static_cast<int>(vmSymbolID::FIRST_SID); // inclusive upper limit
  static const int SID_LIMIT = static_cast<int>(vmSymbolID::SID_LIMIT); // exclusive upper limit

 public:
  static constexpr bool is_valid_id(int id) {
    return (id >= FIRST_SID && id < SID_LIMIT);
  }
  static constexpr bool is_valid_id(vmSymbolID sid) {
    return is_valid_id(static_cast<int>(sid));
  }

  static constexpr vmSymbolID as_SID(int id) {
    assert(is_valid_id(id), "must be");
    return static_cast<vmSymbolID>(id);
  }

  static constexpr int as_int(vmSymbolID sid) {
    assert(is_valid_id(sid), "must be");
    return static_cast<int>(sid);
  }

  static constexpr int number_of_symbols() {
    static_assert(NO_SID == 0, "must be a valid array index");
    static_assert(FIRST_SID == 1, "must not be the same as NO_SID");
    return SID_LIMIT;
  }

  enum {
    log2_SID_LIMIT = 11         // checked by an assert at start-up
  };

 private:

  // Field signatures indexed by BasicType.
  static Symbol* _type_signatures[T_VOID+1];

 public:
  // Initialization
  static void initialize();
  // Accessing
  #define VM_SYMBOL_DECLARE(name, ignore)                 \
    static Symbol* name() {                               \
      return Symbol::_vm_symbols[static_cast<int>(VM_SYMBOL_ENUM_NAME(name))]; \
    }
  VM_SYMBOLS_DO(VM_SYMBOL_DECLARE, VM_SYMBOL_DECLARE)
  #undef VM_SYMBOL_DECLARE

  // Sharing support
  static void symbols_do(SymbolClosure* f);
  static void metaspace_pointers_do(MetaspaceClosure *it);
  static void serialize(SerializeClosure* soc);

  static Symbol* type_signature(BasicType t) {
    assert((uint)t < T_VOID+1, "range check");
    assert(_type_signatures[t] != nullptr, "domain check");
    return _type_signatures[t];
  }

  static Symbol* symbol_at(vmSymbolID id) {
    return Symbol::vm_symbol_at(id);
  }

  // Returns symbol's vmSymbolID if one is assigned, else vmSymbolID::NO_SID.
  static vmSymbolID find_sid(const Symbol* symbol);
  static vmSymbolID find_sid(const char* symbol_name);

#ifndef PRODUCT
  // No need for this in the product:
  static const char* name_for(vmSymbolID sid);
#endif //PRODUCT
};

#endif // SHARE_CLASSFILE_VMSYMBOLS_HPP<|MERGE_RESOLUTION|>--- conflicted
+++ resolved
@@ -739,22 +739,20 @@
   template(toFileURL_signature,                             "(Ljava/lang/String;)Ljava/net/URL;")                 \
   template(url_array_classloader_void_signature,            "([Ljava/net/URL;Ljava/lang/ClassLoader;)V")          \
                                                                                                                   \
-  /* jcmd Thread.dump_to_file */                                                                                  \
+  /* Thread.dump_to_file jcmd */                                                                                  \
   template(jdk_internal_vm_ThreadDumper,           "jdk/internal/vm/ThreadDumper")                                \
   template(dumpThreads_name,                       "dumpThreads")                                                 \
   template(dumpThreadsToJson_name,                 "dumpThreadsToJson")                                           \
                                                                                                                   \
-<<<<<<< HEAD
   /* Stable Values */                                                                                             \
   template(java_lang_StableValue_signature,        "Ljava/lang/StableValue;")                                     \
   template(java_lang_StableValue_array_signature,  "[Ljava/lang/StableValue;")                                    \
-=======
+                                                                                                                  \
   /* jcmd Thread.vthread_scheduler and Thread.vthread_pollers */                                                  \
   template(jdk_internal_vm_JcmdVThreadCommands,    "jdk/internal/vm/JcmdVThreadCommands")                         \
   template(printScheduler_name,                    "printScheduler")                                              \
   template(printPollers_name,                      "printPollers")                                                \
 
->>>>>>> 994504c3
   /*end*/
 
 // enum for figuring positions and size of Symbol::_vm_symbols[]
