/*
 * Copyright (c) 2020, 2023, Oracle and/or its affiliates. All rights reserved.
 * DO NOT ALTER OR REMOVE COPYRIGHT NOTICES OR THIS FILE HEADER.
 *
 * This code is free software; you can redistribute it and/or modify it
 * under the terms of the GNU General Public License version 2 only, as
 * published by the Free Software Foundation.  Oracle designates this
 * particular file as subject to the "Classpath" exception as provided
 * by Oracle in the LICENSE file that accompanied this code.
 *
 * This code is distributed in the hope that it will be useful, but WITHOUT
 * ANY WARRANTY; without even the implied warranty of MERCHANTABILITY or
 * FITNESS FOR A PARTICULAR PURPOSE.  See the GNU General Public License
 * version 2 for more details (a copy is included in the LICENSE file that
 * accompanied this code).
 *
 * You should have received a copy of the GNU General Public License version
 * 2 along with this work; if not, write to the Free Software Foundation,
 * Inc., 51 Franklin St, Fifth Floor, Boston, MA 02110-1301 USA.
 *
 * Please contact Oracle, 500 Oracle Parkway, Redwood Shores, CA 94065 USA
 * or visit www.oracle.com if you need additional information or have any
 * questions.
 */
package jdk.internal.foreign.abi;

import jdk.internal.access.JavaLangAccess;
import jdk.internal.access.JavaLangInvokeAccess;
import jdk.internal.access.SharedSecrets;
import jdk.internal.foreign.CABI;
import jdk.internal.foreign.abi.AbstractLinker.UpcallStubFactory;
import jdk.internal.foreign.abi.aarch64.linux.LinuxAArch64Linker;
import jdk.internal.foreign.abi.aarch64.macos.MacOsAArch64Linker;
<<<<<<< HEAD
import jdk.internal.foreign.abi.fallback.FallbackLinker;
=======
import jdk.internal.foreign.abi.aarch64.windows.WindowsAArch64Linker;
>>>>>>> afda8fbf
import jdk.internal.foreign.abi.riscv64.linux.LinuxRISCV64Linker;
import jdk.internal.foreign.abi.x64.sysv.SysVx64Linker;
import jdk.internal.foreign.abi.x64.windows.Windowsx64Linker;
import jdk.internal.vm.annotation.ForceInline;

import java.lang.foreign.AddressLayout;
import java.lang.foreign.Arena;
import java.lang.foreign.Linker;
import java.lang.foreign.FunctionDescriptor;
import java.lang.foreign.GroupLayout;
import java.lang.foreign.MemoryLayout;
import java.lang.foreign.MemorySegment;
import java.lang.foreign.MemorySegment.Scope;
import java.lang.foreign.SegmentAllocator;
import java.lang.foreign.ValueLayout;
import java.lang.invoke.MethodHandle;
import java.lang.invoke.MethodHandles;
import java.lang.invoke.MethodType;
import java.lang.invoke.VarHandle;
import java.lang.ref.Reference;
import java.nio.ByteOrder;
import java.nio.charset.StandardCharsets;
import java.util.Arrays;
import java.util.Map;
import java.util.Objects;
import java.util.stream.Collectors;
import java.util.stream.IntStream;

import static java.lang.foreign.ValueLayout.*;
import static java.lang.invoke.MethodHandles.*;
import static java.lang.invoke.MethodType.methodType;

public final class SharedUtils {

    private SharedUtils() {
    }

    private static final JavaLangAccess JLA = SharedSecrets.getJavaLangAccess();
    private static final JavaLangInvokeAccess JLIA = SharedSecrets.getJavaLangInvokeAccess();

    private static final MethodHandle MH_ALLOC_BUFFER;
    private static final MethodHandle MH_BUFFER_COPY;
    private static final MethodHandle MH_REACHABILITY_FENCE;
    public static final MethodHandle MH_CHECK_SYMBOL;

    public static final AddressLayout C_POINTER = ADDRESS
            .withBitAlignment(64)
            .withTargetLayout(MemoryLayout.sequenceLayout(JAVA_BYTE));

    public static final Arena DUMMY_ARENA = new Arena() {
        @Override
        public Scope scope() {
            throw new UnsupportedOperationException();
        }

        @Override
        public MemorySegment allocate(long byteSize) {
            throw new UnsupportedOperationException();
        }

        @Override
        public void close() {
            // do nothing
        }
    };

    static {
        try {
            MethodHandles.Lookup lookup = MethodHandles.lookup();
            MH_ALLOC_BUFFER = lookup.findVirtual(SegmentAllocator.class, "allocate",
                    methodType(MemorySegment.class, MemoryLayout.class));
            MH_BUFFER_COPY = lookup.findStatic(SharedUtils.class, "bufferCopy",
                    methodType(MemorySegment.class, MemorySegment.class, MemorySegment.class));
            MH_REACHABILITY_FENCE = lookup.findStatic(Reference.class, "reachabilityFence",
                    methodType(void.class, Object.class));
            MH_CHECK_SYMBOL = lookup.findStatic(SharedUtils.class, "checkSymbol",
                    methodType(void.class, MemorySegment.class));
        } catch (ReflectiveOperationException e) {
            throw new BootstrapMethodError(e);
        }
    }

    // this allocator should be used when no allocation is expected
    public static final SegmentAllocator THROWING_ALLOCATOR = (size, align) -> {
        throw new IllegalStateException("Cannot get here");
    };

    public static long alignUp(long addr, long alignment) {
        return ((addr - 1) | (alignment - 1)) + 1;
    }

    /**
     * Takes a MethodHandle that takes an input buffer as a first argument (a MemorySegment), and returns nothing,
     * and adapts it to return a MemorySegment, by allocating a MemorySegment for the input
     * buffer, calling the target MethodHandle, and then returning the allocated MemorySegment.
     *
     * This allows viewing a MethodHandle that makes use of in memory return (IMR) as a MethodHandle that just returns
     * a MemorySegment without requiring a pre-allocated buffer as an explicit input.
     *
     * @param handle the target handle to adapt
     * @param cDesc the function descriptor of the native function (with actual return layout)
     * @return the adapted handle
     */
    public static MethodHandle adaptDowncallForIMR(MethodHandle handle, FunctionDescriptor cDesc, CallingSequence sequence) {
        if (handle.type().returnType() != void.class)
            throw new IllegalArgumentException("return expected to be void for in memory returns: " + handle.type());
        int imrAddrIdx = sequence.numLeadingParams();
        if (handle.type().parameterType(imrAddrIdx) != MemorySegment.class)
            throw new IllegalArgumentException("MemorySegment expected as third param: " + handle.type());
        if (cDesc.returnLayout().isEmpty())
            throw new IllegalArgumentException("Return layout needed: " + cDesc);

        MethodHandle ret = identity(MemorySegment.class); // (MemorySegment) MemorySegment
        handle = collectArguments(ret, 1, handle); // (MemorySegment, MemorySegment, SegmentAllocator, MemorySegment, ...) MemorySegment
        handle = mergeArguments(handle, 0, 1 + imrAddrIdx);  // (MemorySegment, MemorySegment, SegmentAllocator, ...) MemorySegment
        handle = collectArguments(handle, 0, insertArguments(MH_ALLOC_BUFFER, 1, cDesc.returnLayout().get())); // (SegmentAllocator, MemorySegment, SegmentAllocator, ...) MemorySegment
        handle = mergeArguments(handle, 0, 2);  // (SegmentAllocator, MemorySegment, ...) MemorySegment
        handle = swapArguments(handle, 0, 1); // (MemorySegment, SegmentAllocator, ...) MemorySegment
        return handle;
    }

    /**
     * Takes a MethodHandle that returns a MemorySegment, and adapts it to take an input buffer as a first argument
     * (a MemorySegment), and upon invocation, copies the contents of the returned MemorySegment into the input buffer
     * passed as the first argument.
     *
     * @param target the target handle to adapt
     * @return the adapted handle
     */
    private static MethodHandle adaptUpcallForIMR(MethodHandle target, boolean dropReturn) {
        if (target.type().returnType() != MemorySegment.class)
            throw new IllegalArgumentException("Must return MemorySegment for IMR");

        target = collectArguments(MH_BUFFER_COPY, 1, target); // (MemorySegment, ...) MemorySegment

        if (dropReturn) { // no handling for return value, need to drop it
            target = dropReturn(target);
        } else {
            // adjust return type so it matches the inferred type of the effective
            // function descriptor
            target = target.asType(target.type().changeReturnType(MemorySegment.class));
        }

        return target;
    }

    public static UpcallStubFactory arrangeUpcallHelper(MethodType targetType, boolean isInMemoryReturn, boolean dropReturn,
                                                        ABIDescriptor abi, CallingSequence callingSequence) {
        if (isInMemoryReturn) {
            // simulate the adaptation to get the type
            MethodHandle fakeTarget = MethodHandles.empty(targetType);
            targetType = adaptUpcallForIMR(fakeTarget, dropReturn).type();
        }

        UpcallStubFactory factory = UpcallLinker.makeFactory(targetType, abi, callingSequence);

        if (isInMemoryReturn) {
            final UpcallStubFactory finalFactory = factory;
            factory = (target, scope) -> {
                target = adaptUpcallForIMR(target, dropReturn);
                return finalFactory.makeStub(target, scope);
            };
        }

        return factory;
    }

    private static MemorySegment bufferCopy(MemorySegment dest, MemorySegment buffer) {
        return dest.copyFrom(buffer);
    }

    public static Class<?> primitiveCarrierForSize(long size, boolean useFloat) {
        return primitiveLayoutForSize(size, useFloat).carrier();
    }

    public static ValueLayout primitiveLayoutForSize(long size, boolean useFloat) {
        if (useFloat) {
            if (size == 4) {
                return JAVA_FLOAT;
            } else if (size == 8) {
                return JAVA_DOUBLE;
            }
        } else {
            if (size == 1) {
                return JAVA_BYTE;
            } else if (size == 2) {
                return JAVA_SHORT;
            } else if (size <= 4) {
                return JAVA_INT;
            } else if (size <= 8) {
                return JAVA_LONG;
            }
        }

        throw new IllegalArgumentException("No layout for size: " + size + " isFloat=" + useFloat);
    }

    public static Linker getSystemLinker() {
        return switch (CABI.current()) {
            case WIN_64 -> Windowsx64Linker.getInstance();
            case SYS_V -> SysVx64Linker.getInstance();
            case LINUX_AARCH_64 -> LinuxAArch64Linker.getInstance();
            case MAC_OS_AARCH_64 -> MacOsAArch64Linker.getInstance();
            case WIN_AARCH_64 -> WindowsAArch64Linker.getInstance();
            case LINUX_RISCV_64 -> LinuxRISCV64Linker.getInstance();
            case FALLBACK -> FallbackLinker.getInstance();
            case UNSUPPORTED -> throw new UnsupportedOperationException("Platform does not support native linker");
        };
    }

    public static String toJavaStringInternal(MemorySegment segment, long start) {
        int len = strlen(segment, start);
        byte[] bytes = new byte[len];
        MemorySegment.copy(segment, JAVA_BYTE, start, bytes, 0, len);
        return new String(bytes, StandardCharsets.UTF_8);
    }

    private static int strlen(MemorySegment segment, long start) {
        // iterate until overflow (String can only hold a byte[], whose length can be expressed as an int)
        for (int offset = 0; offset >= 0; offset++) {
            byte curr = segment.get(JAVA_BYTE, start + offset);
            if (curr == 0) {
                return offset;
            }
        }
        throw new IllegalArgumentException("String too large");
    }

    static Map<VMStorage, Integer> indexMap(Binding.Move[] moves) {
        return IntStream.range(0, moves.length)
                        .boxed()
                        .collect(Collectors.toMap(i -> moves[i].storage(), i -> i));
    }

    static MethodHandle mergeArguments(MethodHandle mh, int sourceIndex, int destIndex) {
        MethodType oldType = mh.type();
        Class<?> sourceType = oldType.parameterType(sourceIndex);
        Class<?> destType = oldType.parameterType(destIndex);
        if (sourceType != destType) {
            // TODO meet?
            throw new IllegalArgumentException("Parameter types differ: " + sourceType + " != " + destType);
        }
        MethodType newType = oldType.dropParameterTypes(destIndex, destIndex + 1);
        int[] reorder = new int[oldType.parameterCount()];
        if (destIndex < sourceIndex) {
            sourceIndex--;
        }
        for (int i = 0, index = 0; i < reorder.length; i++) {
            if (i != destIndex) {
                reorder[i] = index++;
            } else {
                reorder[i] = sourceIndex;
            }
        }
        return permuteArguments(mh, newType, reorder);
    }


    public static MethodHandle swapArguments(MethodHandle mh, int firstArg, int secondArg) {
        MethodType mtype = mh.type();
        int[] perms = new int[mtype.parameterCount()];
        MethodType swappedType = MethodType.methodType(mtype.returnType());
        for (int i = 0 ; i < perms.length ; i++) {
            int dst = i;
            if (i == firstArg) dst = secondArg;
            if (i == secondArg) dst = firstArg;
            perms[i] = dst;
            swappedType = swappedType.appendParameterTypes(mtype.parameterType(dst));
        }
        return permuteArguments(mh, swappedType, perms);
    }

    private static MethodHandle reachabilityFenceHandle(Class<?> type) {
        return MH_REACHABILITY_FENCE.asType(MethodType.methodType(void.class, type));
    }

    public static void handleUncaughtException(Throwable t, Thread.UncaughtExceptionHandler handler) {
        if (t != null) {
            try {
                Thread currentThread = Thread.currentThread();
                if (handler == null) {
                     handler = currentThread.getUncaughtExceptionHandler();
                }
                handler.uncaughtException(currentThread, t);
            } finally {
                System.err.println("Unrecoverable uncaught exception encountered. The VM will now exit");
                JLA.exit(1);
            }
        }
    }

    public static long unboxSegment(MemorySegment segment) {
        if (!segment.isNative()) {
            throw new IllegalArgumentException("Heap segment not allowed: " + segment);
        }
        return segment.address();
    }

    public static void checkExceptions(MethodHandle target) {
        Class<?>[] exceptions = JLIA.exceptionTypes(target);
        if (exceptions != null && exceptions.length != 0) {
            throw new IllegalArgumentException("Target handle may throw exceptions: " + Arrays.toString(exceptions));
        }
    }

    public static MethodHandle maybeInsertAllocator(FunctionDescriptor descriptor, MethodHandle handle) {
        if (descriptor.returnLayout().isEmpty() || !(descriptor.returnLayout().get() instanceof GroupLayout)) {
            // not returning segment, just insert a throwing allocator
            handle = insertArguments(handle, 1, THROWING_ALLOCATOR);
        }
        return handle;
    }

    @ForceInline
    public static void checkSymbol(MemorySegment symbol) {
        Objects.requireNonNull(symbol);
        if (symbol.equals(MemorySegment.NULL))
            throw new IllegalArgumentException("Symbol is NULL: " + symbol);
    }

<<<<<<< HEAD
=======
    public static VaList newVaList(Consumer<VaList.Builder> actions, SegmentScope scope) {
        return switch (CABI.current()) {
            case WIN_64 -> Windowsx64Linker.newVaList(actions, scope);
            case SYS_V -> SysVx64Linker.newVaList(actions, scope);
            case LINUX_AARCH_64 -> LinuxAArch64Linker.newVaList(actions, scope);
            case MAC_OS_AARCH_64 -> MacOsAArch64Linker.newVaList(actions, scope);
            case LINUX_RISCV_64 -> LinuxRISCV64Linker.newVaList(actions, scope);
            case WIN_AARCH_64 -> WindowsAArch64Linker.newVaList(actions, scope);
        };
    }

    public static VaList newVaListOfAddress(long address, SegmentScope scope) {
        return switch (CABI.current()) {
            case WIN_64 -> Windowsx64Linker.newVaListOfAddress(address, scope);
            case SYS_V -> SysVx64Linker.newVaListOfAddress(address, scope);
            case LINUX_AARCH_64 -> LinuxAArch64Linker.newVaListOfAddress(address, scope);
            case MAC_OS_AARCH_64 -> MacOsAArch64Linker.newVaListOfAddress(address, scope);
            case LINUX_RISCV_64 -> LinuxRISCV64Linker.newVaListOfAddress(address, scope);
            case WIN_AARCH_64 -> WindowsAArch64Linker.newVaListOfAddress(address, scope);
        };
    }

    public static VaList emptyVaList() {
        return switch (CABI.current()) {
            case WIN_64 -> Windowsx64Linker.emptyVaList();
            case SYS_V -> SysVx64Linker.emptyVaList();
            case LINUX_AARCH_64 -> LinuxAArch64Linker.emptyVaList();
            case MAC_OS_AARCH_64 -> MacOsAArch64Linker.emptyVaList();
            case LINUX_RISCV_64 -> LinuxRISCV64Linker.emptyVaList();
            case WIN_AARCH_64 -> WindowsAArch64Linker.emptyVaList();
        };
    }

>>>>>>> afda8fbf
    static void checkType(Class<?> actualType, Class<?> expectedType) {
        if (expectedType != actualType) {
            throw new IllegalArgumentException(
                    String.format("Invalid operand type: %s. %s expected", actualType, expectedType));
        }
    }

<<<<<<< HEAD
    public static Arena newBoundedArena(long size) {
        return new Arena() {
            final Arena arena = Arena.ofConfined();
            final SegmentAllocator slicingAllocator = SegmentAllocator.slicingAllocator(arena.allocate(size));

            @Override
            public Scope scope() {
                return arena.scope();
            }

            @Override
            public void close() {
                arena.close();
            }

            @Override
            public MemorySegment allocate(long byteSize, long byteAlignment) {
                return slicingAllocator.allocate(byteSize, byteAlignment);
            }
        };
    }

    public static Arena newEmptyArena() {
        return new Arena() {
            final Arena arena = Arena.ofConfined();

            @Override
            public Scope scope() {
                return arena.scope();
            }

            @Override
            public void close() {
                arena.close();
            }

            @Override
            public MemorySegment allocate(long byteSize, long byteAlignment) {
                throw new UnsupportedOperationException();
            }
        };
=======
    public static boolean isPowerOfTwo(int width) {
        return Integer.bitCount(width) == 1;
    }

    static long pickChunkOffset(long chunkOffset, long byteWidth, int chunkWidth) {
        return ByteOrder.nativeOrder() == ByteOrder.BIG_ENDIAN
                ? byteWidth - chunkWidth - chunkOffset
                : chunkOffset;
    }

    public static NoSuchElementException newVaListNSEE(MemoryLayout layout) {
        return new NoSuchElementException("No such element: " + layout);
>>>>>>> afda8fbf
    }

    public static final class SimpleVaArg {
        public final MemoryLayout layout;
        public final Object value;

        public SimpleVaArg(MemoryLayout layout, Object value) {
            this.layout = layout;
            this.value = value;
        }

        public VarHandle varHandle() {
            return layout.varHandle();
        }
    }

    static void writeOverSized(MemorySegment ptr, Class<?> type, Object o) {
        // use VH_LONG for integers to zero out the whole register in the process
        if (type == long.class) {
            ptr.set(JAVA_LONG_UNALIGNED, 0, (long) o);
        } else if (type == int.class) {
            ptr.set(JAVA_LONG_UNALIGNED, 0, (int) o);
        } else if (type == short.class) {
            ptr.set(JAVA_LONG_UNALIGNED, 0, (short) o);
        } else if (type == char.class) {
            ptr.set(JAVA_LONG_UNALIGNED, 0, (char) o);
        } else if (type == byte.class) {
            ptr.set(JAVA_LONG_UNALIGNED, 0, (byte) o);
        } else if (type == float.class) {
            ptr.set(JAVA_FLOAT_UNALIGNED, 0, (float) o);
        } else if (type == double.class) {
            ptr.set(JAVA_DOUBLE_UNALIGNED, 0, (double) o);
        } else if (type == boolean.class) {
            boolean b = (boolean)o;
            ptr.set(JAVA_LONG_UNALIGNED, 0, b ? (long)1 : (long)0);
        } else {
            throw new IllegalArgumentException("Unsupported carrier: " + type);
        }
    }

    static void write(MemorySegment ptr, long offset, Class<?> type, Object o) {
        if (type == long.class) {
            ptr.set(JAVA_LONG_UNALIGNED, offset, (long) o);
        } else if (type == int.class) {
            ptr.set(JAVA_INT_UNALIGNED, offset, (int) o);
        } else if (type == short.class) {
            ptr.set(JAVA_SHORT_UNALIGNED, offset, (short) o);
        } else if (type == char.class) {
            ptr.set(JAVA_CHAR_UNALIGNED, offset, (char) o);
        } else if (type == byte.class) {
            ptr.set(JAVA_BYTE, offset, (byte) o);
        } else if (type == float.class) {
            ptr.set(JAVA_FLOAT_UNALIGNED, offset, (float) o);
        } else if (type == double.class) {
            ptr.set(JAVA_DOUBLE_UNALIGNED, offset, (double) o);
        } else if (type == boolean.class) {
            ptr.set(JAVA_BOOLEAN, offset, (boolean) o);
        } else {
            throw new IllegalArgumentException("Unsupported carrier: " + type);
        }
    }

    static Object read(MemorySegment ptr, long offset, Class<?> type) {
        if (type == long.class) {
            return ptr.get(JAVA_LONG_UNALIGNED, offset);
        } else if (type == int.class) {
            return ptr.get(JAVA_INT_UNALIGNED, offset);
        } else if (type == short.class) {
            return ptr.get(JAVA_SHORT_UNALIGNED, offset);
        } else if (type == char.class) {
            return ptr.get(JAVA_CHAR_UNALIGNED, offset);
        } else if (type == byte.class) {
            return ptr.get(JAVA_BYTE, offset);
        } else if (type == float.class) {
            return ptr.get(JAVA_FLOAT_UNALIGNED, offset);
        } else if (type == double.class) {
            return ptr.get(JAVA_DOUBLE_UNALIGNED, offset);
        } else if (type == boolean.class) {
            return ptr.get(JAVA_BOOLEAN, offset);
        } else {
            throw new IllegalArgumentException("Unsupported carrier: " + type);
        }
    }
}<|MERGE_RESOLUTION|>--- conflicted
+++ resolved
@@ -31,11 +31,8 @@
 import jdk.internal.foreign.abi.AbstractLinker.UpcallStubFactory;
 import jdk.internal.foreign.abi.aarch64.linux.LinuxAArch64Linker;
 import jdk.internal.foreign.abi.aarch64.macos.MacOsAArch64Linker;
-<<<<<<< HEAD
 import jdk.internal.foreign.abi.fallback.FallbackLinker;
-=======
 import jdk.internal.foreign.abi.aarch64.windows.WindowsAArch64Linker;
->>>>>>> afda8fbf
 import jdk.internal.foreign.abi.riscv64.linux.LinuxRISCV64Linker;
 import jdk.internal.foreign.abi.x64.sysv.SysVx64Linker;
 import jdk.internal.foreign.abi.x64.windows.Windowsx64Linker;
@@ -56,6 +53,7 @@
 import java.lang.invoke.MethodType;
 import java.lang.invoke.VarHandle;
 import java.lang.ref.Reference;
+import java.util.NoSuchElementException;
 import java.nio.ByteOrder;
 import java.nio.charset.StandardCharsets;
 import java.util.Arrays;
@@ -356,42 +354,7 @@
             throw new IllegalArgumentException("Symbol is NULL: " + symbol);
     }
 
-<<<<<<< HEAD
-=======
-    public static VaList newVaList(Consumer<VaList.Builder> actions, SegmentScope scope) {
-        return switch (CABI.current()) {
-            case WIN_64 -> Windowsx64Linker.newVaList(actions, scope);
-            case SYS_V -> SysVx64Linker.newVaList(actions, scope);
-            case LINUX_AARCH_64 -> LinuxAArch64Linker.newVaList(actions, scope);
-            case MAC_OS_AARCH_64 -> MacOsAArch64Linker.newVaList(actions, scope);
-            case LINUX_RISCV_64 -> LinuxRISCV64Linker.newVaList(actions, scope);
-            case WIN_AARCH_64 -> WindowsAArch64Linker.newVaList(actions, scope);
-        };
-    }
-
-    public static VaList newVaListOfAddress(long address, SegmentScope scope) {
-        return switch (CABI.current()) {
-            case WIN_64 -> Windowsx64Linker.newVaListOfAddress(address, scope);
-            case SYS_V -> SysVx64Linker.newVaListOfAddress(address, scope);
-            case LINUX_AARCH_64 -> LinuxAArch64Linker.newVaListOfAddress(address, scope);
-            case MAC_OS_AARCH_64 -> MacOsAArch64Linker.newVaListOfAddress(address, scope);
-            case LINUX_RISCV_64 -> LinuxRISCV64Linker.newVaListOfAddress(address, scope);
-            case WIN_AARCH_64 -> WindowsAArch64Linker.newVaListOfAddress(address, scope);
-        };
-    }
-
-    public static VaList emptyVaList() {
-        return switch (CABI.current()) {
-            case WIN_64 -> Windowsx64Linker.emptyVaList();
-            case SYS_V -> SysVx64Linker.emptyVaList();
-            case LINUX_AARCH_64 -> LinuxAArch64Linker.emptyVaList();
-            case MAC_OS_AARCH_64 -> MacOsAArch64Linker.emptyVaList();
-            case LINUX_RISCV_64 -> LinuxRISCV64Linker.emptyVaList();
-            case WIN_AARCH_64 -> WindowsAArch64Linker.emptyVaList();
-        };
-    }
-
->>>>>>> afda8fbf
+
     static void checkType(Class<?> actualType, Class<?> expectedType) {
         if (expectedType != actualType) {
             throw new IllegalArgumentException(
@@ -399,7 +362,6 @@
         }
     }
 
-<<<<<<< HEAD
     public static Arena newBoundedArena(long size) {
         return new Arena() {
             final Arena arena = Arena.ofConfined();
@@ -441,7 +403,8 @@
                 throw new UnsupportedOperationException();
             }
         };
-=======
+    }
+
     public static boolean isPowerOfTwo(int width) {
         return Integer.bitCount(width) == 1;
     }
@@ -454,7 +417,6 @@
 
     public static NoSuchElementException newVaListNSEE(MemoryLayout layout) {
         return new NoSuchElementException("No such element: " + layout);
->>>>>>> afda8fbf
     }
 
     public static final class SimpleVaArg {
