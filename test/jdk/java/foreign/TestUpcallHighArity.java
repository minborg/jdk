/*
 * Copyright (c) 2020, 2022, Oracle and/or its affiliates. All rights reserved.
 *  DO NOT ALTER OR REMOVE COPYRIGHT NOTICES OR THIS FILE HEADER.
 *
 *  This code is free software; you can redistribute it and/or modify it
 *  under the terms of the GNU General Public License version 2 only, as
 *  published by the Free Software Foundation.
 *
 *  This code is distributed in the hope that it will be useful, but WITHOUT
 *  ANY WARRANTY; without even the implied warranty of MERCHANTABILITY or
 *  FITNESS FOR A PARTICULAR PURPOSE.  See the GNU General Public License
 *  version 2 for more details (a copy is included in the LICENSE file that
 *  accompanied this code).
 *
 *  You should have received a copy of the GNU General Public License version
 *  2 along with this work; if not, write to the Free Software Foundation,
 *  Inc., 51 Franklin St, Fifth Floor, Boston, MA 02110-1301 USA.
 *
 *  Please contact Oracle, 500 Oracle Parkway, Redwood Shores, CA 94065 USA
 *  or visit www.oracle.com if you need additional information or have any
 *  questions.
 *
 */

/*
 * @test
 * @enablePreview
 * @requires ((os.arch == "amd64" | os.arch == "x86_64") & sun.arch.data.model == "64") | os.arch == "aarch64" | os.arch == "riscv64"
 * @modules java.base/jdk.internal.foreign
 * @build NativeTestHelper CallGeneratorHelper TestUpcallHighArity
 *
 * @run testng/othervm/native
 *   --enable-native-access=ALL-UNNAMED
 *   TestUpcallHighArity
 */

import java.lang.foreign.*;

import org.testng.annotations.DataProvider;
import org.testng.annotations.Test;

import java.lang.invoke.MethodHandle;
import java.lang.invoke.MethodType;
import java.util.ArrayList;
import java.util.List;
import java.util.concurrent.atomic.AtomicReference;
import java.util.function.Consumer;

public class TestUpcallHighArity extends CallGeneratorHelper {
    static final MethodHandle MH_do_upcall;
    static final Linker LINKER = Linker.nativeLinker();

    // struct S_PDI { void* p0; double p1; int p2; };
    static final MemoryLayout S_PDI_LAYOUT = MemoryLayout.structLayout(
        C_POINTER.withName("p0"),
        C_DOUBLE.withName("p1"),
        C_INT.withName("p2"),
        MemoryLayout.paddingLayout(32)
    );

    static {
<<<<<<< HEAD
        try {
            System.loadLibrary("TestUpcallHighArity");
            MH_do_upcall = LINKER.downcallHandle(
                    findNativeOrThrow("do_upcall"),
                    FunctionDescriptor.ofVoid(C_POINTER,
                    S_PDI_LAYOUT, C_INT, C_DOUBLE, C_POINTER,
                    S_PDI_LAYOUT, C_INT, C_DOUBLE, C_POINTER,
                    S_PDI_LAYOUT, C_INT, C_DOUBLE, C_POINTER,
                    S_PDI_LAYOUT, C_INT, C_DOUBLE, C_POINTER)
            );
            MH_passAndSave = MethodHandles.lookup().findStatic(TestUpcallHighArity.class, "passAndSave",
                    MethodType.methodType(void.class, Object[].class, AtomicReference.class, List.class));
        } catch (ReflectiveOperationException e) {
            throw new InternalError(e);
        }
    }

    static void passAndSave(Object[] o, AtomicReference<Object[]> ref, List<MemoryLayout> layouts) {
        for (int i = 0; i < o.length; i++) {
            if (layouts.get(i) instanceof GroupLayout) {
                MemorySegment ms = (MemorySegment) o[i];
                long byteSize = ms.byteSize();
                Arena scope = Arena.ofAuto();
                MemorySegment copy = scope.allocate(byteSize, 1);
                copy.copyFrom(ms);
                o[i] = copy;
            }
        }
        ref.set(o);
=======
        System.loadLibrary("TestUpcallHighArity");
        MH_do_upcall = LINKER.downcallHandle(
                findNativeOrThrow("do_upcall"),
                FunctionDescriptor.ofVoid(C_POINTER,
                S_PDI_LAYOUT, C_INT, C_DOUBLE, C_POINTER,
                S_PDI_LAYOUT, C_INT, C_DOUBLE, C_POINTER,
                S_PDI_LAYOUT, C_INT, C_DOUBLE, C_POINTER,
                S_PDI_LAYOUT, C_INT, C_DOUBLE, C_POINTER)
        );
>>>>>>> afda8fbf
    }

    @Test(dataProvider = "args")
    public void testUpcall(MethodHandle downcall, MethodType upcallType,
                           FunctionDescriptor upcallDescriptor) throws Throwable {
        AtomicReference<Object[]> capturedArgs = new AtomicReference<>();
<<<<<<< HEAD
        MethodHandle target = MethodHandles.insertArguments(MH_passAndSave, 1, capturedArgs, upcallDescriptor.argumentLayouts())
                                         .asCollector(Object[].class, upcallType.parameterCount())
                                         .asType(upcallType);
        try (Arena arena = Arena.ofConfined()) {
            MemorySegment upcallStub = LINKER.upcallStub(target, upcallDescriptor, arena);
=======
        try (Arena arena = Arena.openConfined()) {
>>>>>>> afda8fbf
            Object[] args = new Object[upcallType.parameterCount() + 1];
            args[0] = makeArgSaverCB(upcallDescriptor, arena, capturedArgs, -1);
            List<MemoryLayout> argLayouts = upcallDescriptor.argumentLayouts();
            List<Consumer<Object>> checks = new ArrayList<>();
            for (int i = 1; i < args.length; i++) {
                TestValue testValue = genTestValue(argLayouts.get(i - 1), arena);
                args[i] = testValue.value();
                checks.add(testValue.check());
            }

            downcall.invokeWithArguments(args);

            Object[] capturedArgsArr = capturedArgs.get();
            for (int i = 0; i < capturedArgsArr.length; i++) {
                checks.get(i).accept(capturedArgsArr[i]);
            }
        }
    }

    @DataProvider
    public static Object[][] args() {
        return new Object[][]{
            { MH_do_upcall,
                MethodType.methodType(void.class,
                    MemorySegment.class, int.class, double.class, MemorySegment.class,
                    MemorySegment.class, int.class, double.class, MemorySegment.class,
                    MemorySegment.class, int.class, double.class, MemorySegment.class,
                    MemorySegment.class, int.class, double.class, MemorySegment.class),
                FunctionDescriptor.ofVoid(
                    S_PDI_LAYOUT, C_INT, C_DOUBLE, C_POINTER,
                    S_PDI_LAYOUT, C_INT, C_DOUBLE, C_POINTER,
                    S_PDI_LAYOUT, C_INT, C_DOUBLE, C_POINTER,
                    S_PDI_LAYOUT, C_INT, C_DOUBLE, C_POINTER)
            }
        };
    }

}<|MERGE_RESOLUTION|>--- conflicted
+++ resolved
@@ -40,6 +40,7 @@
 import org.testng.annotations.Test;
 
 import java.lang.invoke.MethodHandle;
+import java.lang.invoke.MethodHandles;
 import java.lang.invoke.MethodType;
 import java.util.ArrayList;
 import java.util.List;
@@ -48,6 +49,7 @@
 
 public class TestUpcallHighArity extends CallGeneratorHelper {
     static final MethodHandle MH_do_upcall;
+    static final MethodHandle MH_passAndSave;
     static final Linker LINKER = Linker.nativeLinker();
 
     // struct S_PDI { void* p0; double p1; int p2; };
@@ -59,7 +61,6 @@
     );
 
     static {
-<<<<<<< HEAD
         try {
             System.loadLibrary("TestUpcallHighArity");
             MH_do_upcall = LINKER.downcallHandle(
@@ -89,32 +90,17 @@
             }
         }
         ref.set(o);
-=======
-        System.loadLibrary("TestUpcallHighArity");
-        MH_do_upcall = LINKER.downcallHandle(
-                findNativeOrThrow("do_upcall"),
-                FunctionDescriptor.ofVoid(C_POINTER,
-                S_PDI_LAYOUT, C_INT, C_DOUBLE, C_POINTER,
-                S_PDI_LAYOUT, C_INT, C_DOUBLE, C_POINTER,
-                S_PDI_LAYOUT, C_INT, C_DOUBLE, C_POINTER,
-                S_PDI_LAYOUT, C_INT, C_DOUBLE, C_POINTER)
-        );
->>>>>>> afda8fbf
     }
 
     @Test(dataProvider = "args")
     public void testUpcall(MethodHandle downcall, MethodType upcallType,
                            FunctionDescriptor upcallDescriptor) throws Throwable {
         AtomicReference<Object[]> capturedArgs = new AtomicReference<>();
-<<<<<<< HEAD
         MethodHandle target = MethodHandles.insertArguments(MH_passAndSave, 1, capturedArgs, upcallDescriptor.argumentLayouts())
                                          .asCollector(Object[].class, upcallType.parameterCount())
                                          .asType(upcallType);
         try (Arena arena = Arena.ofConfined()) {
             MemorySegment upcallStub = LINKER.upcallStub(target, upcallDescriptor, arena);
-=======
-        try (Arena arena = Arena.openConfined()) {
->>>>>>> afda8fbf
             Object[] args = new Object[upcallType.parameterCount() + 1];
             args[0] = makeArgSaverCB(upcallDescriptor, arena, capturedArgs, -1);
             List<MemoryLayout> argLayouts = upcallDescriptor.argumentLayouts();
