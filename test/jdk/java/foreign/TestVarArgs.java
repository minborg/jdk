--- conflicted
+++ resolved
@@ -43,13 +43,13 @@
 import org.testng.annotations.Test;
 
 import java.lang.foreign.SegmentAllocator;
-import java.lang.foreign.SegmentScope;
 import java.lang.invoke.MethodHandle;
 import java.lang.invoke.MethodHandles;
 import java.lang.invoke.MethodType;
 import java.lang.invoke.VarHandle;
 import java.util.ArrayList;
 import java.util.List;
+import java.util.function.Consumer;
 
 import static java.lang.foreign.MemoryLayout.PathElement.*;
 import static org.testng.Assert.*;
@@ -75,7 +75,6 @@
     @Test(dataProvider = "variadicFunctions")
     public void testVarArgs(int count, String fName, Ret ret, // ignore this stuff
                             List<ParamType> paramTypes, List<StructFieldType> fields) throws Throwable {
-<<<<<<< HEAD
         List<Arg> args = makeArgs(paramTypes, fields);
 
         try (Arena arena = Arena.ofConfined()) {
@@ -85,15 +84,6 @@
             MemorySegment callInfo = scope1.allocate(CallInfo.LAYOUT);;
             MemoryLayout layout = MemoryLayout.sequenceLayout(args.size(), C_INT);
             MemorySegment argIDs = arena.allocate(layout);;
-=======
-        try (Arena arena = Arena.openConfined()) {
-            List<Arg> args = makeArgs(arena, paramTypes, fields);
-            MethodHandle checker = MethodHandles.insertArguments(MH_CHECK, 2, args);
-            MemorySegment writeBack = LINKER.upcallStub(checker, FunctionDescriptor.ofVoid(C_INT, C_POINTER), arena.scope());
-            MemorySegment callInfo = arena.allocate(CallInfo.LAYOUT);
-            MemoryLayout layout = MemoryLayout.sequenceLayout(args.size(), C_INT);
-            MemorySegment argIDs = arena.allocate(layout);
->>>>>>> afda8fbf
 
             MemorySegment callInfoPtr = callInfo;
 
@@ -177,15 +167,11 @@
         return downcalls.toArray(new Object[0][]);
     }
 
-<<<<<<< HEAD
     private static List<Arg> makeArgs(List<ParamType> paramTypes, List<StructFieldType> fields) throws ReflectiveOperationException {
-=======
-    private static List<Arg> makeArgs(Arena arena, List<ParamType> paramTypes, List<StructFieldType> fields) {
->>>>>>> afda8fbf
         List<Arg> args = new ArrayList<>();
         for (ParamType pType : paramTypes) {
             MemoryLayout layout = pType.layout(fields);
-            TestValue testValue = genTestValue(layout, arena);
+            TestValue testValue = genTestValue(layout, Arena.ofAuto());
             Arg.NativeType type = Arg.NativeType.of(pType.type(fields));
             args.add(pType == ParamType.STRUCT
                 ? Arg.structArg(type, layout, testValue)
@@ -198,15 +184,9 @@
         Arg varArg = args.get(index);
         MemoryLayout layout = varArg.layout;
         MethodHandle getter = varArg.getter;
-<<<<<<< HEAD
-        List<Consumer<Object>> checks = varArg.checks;
         try (Arena arena = Arena.ofConfined()) {
             MemorySegment seg = ptr.asSlice(0, layout)
                     .reinterpret(arena, null);
-=======
-        try (Arena arena = Arena.openConfined()) {
-            MemorySegment seg = MemorySegment.ofAddress(ptr.address(), layout.byteSize(), arena.scope());
->>>>>>> afda8fbf
             Object obj = getter.invoke(seg);
             varArg.check(obj);
         } catch (Throwable e) {
