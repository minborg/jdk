--- conflicted
+++ resolved
@@ -61,25 +61,16 @@
         MemorySegment addr = findNativeOrThrow(fName);
         try (Arena arena = Arena.ofShared()) {
             FunctionDescriptor descriptor = function(ret, paramTypes, fields);
-<<<<<<< HEAD
-            MethodHandle mh = downcallHandle(ABI, addr, arena, descriptor);
-            Object[] args = makeArgs(Arena.ofAuto(), ret, paramTypes, fields, returnChecks, argChecks);
-=======
             MethodHandle mh = downcallHandle(LINKER, addr, arena, descriptor);
             AtomicReference<Object[]> capturedArgs = new AtomicReference<>();
             Object[] args = makeArgs(capturedArgs, arena, descriptor, returnChecks, argChecks, 0);
->>>>>>> afda8fbf
 
             mh = mh.asSpreader(Object[].class, args.length);
             mh = MethodHandles.insertArguments(mh, 0, (Object) args);
             FunctionDescriptor callbackDesc = descriptor.returnLayout()
                     .map(FunctionDescriptor::of)
                     .orElse(FunctionDescriptor.ofVoid());
-<<<<<<< HEAD
-            MemorySegment callback = ABI.upcallStub(mh, callbackDesc, arena);
-=======
-            MemorySegment callback = LINKER.upcallStub(mh, callbackDesc, arena.scope());
->>>>>>> afda8fbf
+            MemorySegment callback = LINKER.upcallStub(mh, callbackDesc, arena);
 
             MethodHandle invoker = asyncInvoker(ret, ret == Ret.VOID ? null : paramTypes.get(0), fields);
 
