--- conflicted
+++ resolved
@@ -204,61 +204,31 @@
 }
 
 nmethodBucket* DependencyContext::release_and_get_next_not_unloading(nmethodBucket* b) {
-<<<<<<< HEAD
-    nmethodBucket* next = b->next_not_unloading();
-    release(b);
-    return next;
-}
-=======
   nmethodBucket* next = b->next_not_unloading();
   release(b);
   return next;
  }
->>>>>>> f6dcef08
 
 //
 // Invalidate all dependencies in the context
 void DependencyContext::remove_all_dependents() {
   nmethodBucket* b = dependencies_not_unloading();
   set_dependencies(NULL);
-<<<<<<< HEAD
-  int removed = 0;
-  while (b != NULL) {
-    b = release_and_get_next_not_unloading(b);
-    ++removed;
-  }
-  if (UsePerfData && removed > 0) {
-    _perf_total_buckets_deallocated_count->inc(removed);
-  }
-}
-
-void DependencyContext::remove_and_mark_all_dependents(DeoptimizationContext* deopt) {
-  nmethodBucket* b = dependencies_not_unloading();
-  set_dependencies(NULL);
-  int removed = 0;
-=======
   assert(b == nullptr, "All dependents should be unloading");
 }
 
-int DependencyContext::remove_and_mark_for_deoptimization_all_dependents() {
+int DependencyContext::remove_and_mark_for_deoptimization_all_dependents(DeoptimizationContext* deopt) {
   nmethodBucket* b = dependencies_not_unloading();
   set_dependencies(NULL);
   int marked = 0;
->>>>>>> f6dcef08
   while (b != NULL) {
     nmethod* nm = b->get_nmethod();
     if (b->count() > 0 && nm->is_alive() && !nm->is_marked_for_deoptimization()) {
       deopt->mark(nm, true /* inc_recompile_counts */);
     }
     b = release_and_get_next_not_unloading(b);
-<<<<<<< HEAD
-    ++removed;
-  }
-  if (UsePerfData && removed > 0) {
-    _perf_total_buckets_deallocated_count->inc(removed);
-=======
->>>>>>> f6dcef08
-  }
+  }
+  return marked;
 }
 
 #ifndef PRODUCT
