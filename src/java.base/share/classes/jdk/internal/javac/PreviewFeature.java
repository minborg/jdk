--- conflicted
+++ resolved
@@ -85,17 +85,8 @@
         //---
         @JEP(number=505, title="Structured Concurrency", status="Fifth Preview")
         STRUCTURED_CONCURRENCY,
-<<<<<<< HEAD
-        CLASSFILE_API,
-        STREAM_GATHERERS,
-        MODULE_IMPORTS, //remove when the boot JDK is JDK 25
-        KEY_DERIVATION, //remove when the boot JDK is JDK 25
-        @JEP(number = 526, title = "Lazy Constants", status = "Second Preview")
-        LAZY_CONSTANTS,
-=======
         @JEP(number = 502, title = "Stable Values", status = "Preview")
         STABLE_VALUES,
->>>>>>> 681dab72
         @JEP(number=470, title="PEM Encodings of Cryptographic Objects", status="Preview")
         PEM_API,
         LANGUAGE_MODEL,
