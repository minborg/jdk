/*
 * Copyright (c) 2021, 2023, Oracle and/or its affiliates. All rights reserved.
 * DO NOT ALTER OR REMOVE COPYRIGHT NOTICES OR THIS FILE HEADER.
 *
 * This code is free software; you can redistribute it and/or modify it
 * under the terms of the GNU General Public License version 2 only, as
 * published by the Free Software Foundation.  Oracle designates this
 * particular file as subject to the "Classpath" exception as provided
 * by Oracle in the LICENSE file that accompanied this code.
 *
 * This code is distributed in the hope that it will be useful, but WITHOUT
 * ANY WARRANTY; without even the implied warranty of MERCHANTABILITY or
 * FITNESS FOR A PARTICULAR PURPOSE.  See the GNU General Public License
 * version 2 for more details (a copy is included in the LICENSE file that
 * accompanied this code).
 *
 * You should have received a copy of the GNU General Public License version
 * 2 along with this work; if not, write to the Free Software Foundation,
 * Inc., 51 Franklin St, Fifth Floor, Boston, MA 02110-1301 USA.
 *
 * Please contact Oracle, 500 Oracle Parkway, Redwood Shores, CA 94065 USA
 * or visit www.oracle.com if you need additional information or have any
 * questions.
 */

package java.lang.foreign;

import java.nio.charset.Charset;
import java.nio.charset.StandardCharsets;
import java.util.Objects;

import jdk.internal.foreign.AbstractMemorySegmentImpl;
import jdk.internal.foreign.ArenaImpl;
import jdk.internal.foreign.SlicingAllocator;
import jdk.internal.foreign.StringSupport;
import jdk.internal.vm.annotation.ForceInline;

/**
 * An object that may be used to allocate {@linkplain MemorySegment memory segments}.
 * Clients implementing this interface must implement the {@link #allocate(long, long)}
 * method. A segment allocator defines several methods which can be useful to create
 * segments from several kinds of Java values such as primitives and arrays.
 * <p>
 * {@code SegmentAllocator} is a {@linkplain FunctionalInterface functional interface}.
 * Clients can easily obtain a new segment allocator by using either a lambda expression
 * or a method reference:
 *
 * {@snippet lang=java :
 * SegmentAllocator autoAllocator = (byteSize, byteAlignment) -> Arena.ofAuto().allocate(byteSize, byteAlignment);
 * }
 * <p>
 * This interface defines factories for commonly used allocators:
 * <ul>
 *     <li>{@link #slicingAllocator(MemorySegment)} obtains an efficient slicing
 *         allocator, where memory is allocated by repeatedly slicing the provided
 *         memory segment;</li>
 *     <li>{@link #prefixAllocator(MemorySegment)} obtains an allocator which wraps a
 *         segment and recycles its content upon each new allocation request.</li>
 * </ul>
 * <p>
 * Passing a segment allocator to an API can be especially useful in circumstances where
 * a client wants to communicate <em>where</em> the results of a certain operation
 * (performed by the API) should be stored, as a memory segment. For instance,
 * {@linkplain Linker#downcallHandle(FunctionDescriptor, Linker.Option...) downcall method handles}
 * can accept an additional {@link SegmentAllocator} parameter if the underlying
 * foreign function is known to return a struct by-value. Effectively, the allocator
 * parameter tells the linker where to store the return value of the foreign function.
 *
 * @apiNote Unless otherwise specified, the {@link #allocate(long, long)} method is
 *          not thread-safe. Furthermore, memory segments allocated by a segment
 *          allocator can be associated with different lifetimes, and can even be backed
 *          by overlapping regions of memory. For these reasons, clients should
 *          generally only interact with a segment allocator they own.
 * <p>
 * Clients should consider using an {@linkplain Arena arena} instead, which, provides
 * strong thread-safety, lifetime and non-overlapping guarantees.
 *
 * @since 22
 */
@FunctionalInterface
public interface SegmentAllocator {

    /**
     * Converts a Java string into a null-terminated C string using the
     * {@linkplain StandardCharsets#UTF_8 UTF-8} charset, storing the result into a
     * memory segment.
     * <p>
     * Calling this method is equivalent to the following code:
     * {@snippet lang = java:
     * allocateFrom(str, StandardCharsets.UTF_8);
     *}
     *
     * @param str the Java string to be converted into a C string
     * @return a new native segment containing the converted C string
     */
    @ForceInline
    default MemorySegment allocateFrom(String str) {
        Objects.requireNonNull(str);
        return allocateFrom(str, sun.nio.cs.UTF_8.INSTANCE);
    }

    /**
     * Converts a Java string into a null-terminated C string using the provided charset,
     * and storing the result into a memory segment.
     * <p>
     * This method always replaces malformed-input and unmappable-character
     * sequences with this charset's default replacement byte array. The
     * {@link java.nio.charset.CharsetEncoder} class should be used when more
     * control over the encoding process is required.
     * <p>
     * If the given string contains any {@code '\0'} characters, they will be
     * copied as well. This means that, depending on the method used to read
     * the string, such as {@link MemorySegment#getString(long)}, the string
     * will appear truncated when read again.
     *
     * @param str     the Java string to be converted into a C string
     * @param charset the charset used to {@linkplain Charset#newEncoder() encode} the
     *                string bytes
     * @return a new native segment containing the converted C string
     * @throws IllegalArgumentException if {@code charset} is not a
     *         {@linkplain StandardCharsets standard charset}
     * @implSpec The default implementation for this method copies the contents of the
     *           provided Java string into a new memory segment obtained by calling
     *           {@code this.allocate(B + N)}, where:
     * <ul>
     *     <li>{@code B} is the size, in bytes, of the string encoded using the
     *         provided charset (e.g. {@code str.getBytes(charset).length});</li>
     *     <li>{@code N} is the size (in bytes) of the terminator char according to the
     *         provided charset. For instance, this is 1 for {@link StandardCharsets#US_ASCII}
     *         and 2 for {@link StandardCharsets#UTF_16}.</li>
     * </ul>
     */
    @ForceInline
    default MemorySegment allocateFrom(String str, Charset charset) {
        Objects.requireNonNull(charset);
        Objects.requireNonNull(str);
        int termCharSize = StringSupport.CharsetKind.of(charset).terminatorCharSize();
        MemorySegment segment;
        int length;
        if (StringSupport.bytesCompatible(str, charset)) {
            length = str.length();
            segment = allocateNoInit((long) length + termCharSize);
            StringSupport.copyToSegmentRaw(str, segment, 0);
        } else {
            byte[] bytes = str.getBytes(charset);
            length = bytes.length;
            segment = allocateNoInit((long) bytes.length + termCharSize);
            MemorySegment.copy(bytes, 0, segment, ValueLayout.JAVA_BYTE, 0, bytes.length);
        }
        for (int i = 0 ; i < termCharSize ; i++) {
            segment.set(ValueLayout.JAVA_BYTE, length + i, (byte)0);
        }
        return segment;
    }

    /**
     * {@return a new memory segment initialized with the provided byte value}
     * <p>
     * The size of the allocated memory segment is the
     * {@linkplain MemoryLayout#byteSize() size} of the given layout. The given value is
     * written into the segment according to the byte order and alignment constraint of
     * the given layout.
     *
     * @implSpec The default implementation is equivalent to:
     * {@snippet lang=java :
     *  MemorySegment seg = allocate(Objects.requireNonNull(layout));
     *  seg.set(layout, 0, value);
     *  return seg;
     * }
     *
     * @param layout the layout of the block of memory to be allocated
     * @param value  the value to be set in the newly allocated memory segment
     */
    default MemorySegment allocateFrom(ValueLayout.OfByte layout, byte value) {
        Objects.requireNonNull(layout);
        MemorySegment seg = allocateNoInit(layout);
        seg.set(layout, 0, value);
        return seg;
    }

    /**
     * {@return a new memory segment initialized with the provided char value}
     * <p>
     * The size of the allocated memory segment is the
     * {@linkplain MemoryLayout#byteSize() size} of the given layout.
     * The given value is written into the segment according to the byte order and
     * alignment constraint of the given layout.
     *
     * @implSpec The default implementation is equivalent to:
     * {@snippet lang=java :
     *  MemorySegment seg = allocate(Objects.requireNonNull(layout));
     *  seg.set(layout, 0, value);
     *  return seg;
     * }
     *
     * @param layout the layout of the block of memory to be allocated
     * @param value  the value to be set in the newly allocated memory segment
     */
    default MemorySegment allocateFrom(ValueLayout.OfChar layout, char value) {
        Objects.requireNonNull(layout);
        MemorySegment seg = allocateNoInit(layout);
        seg.set(layout, 0, value);
        return seg;
    }

    /**
     * {@return a new memory segment initialized with the provided short value}
     * <p>
     * The size of the allocated memory segment is the
     * {@linkplain MemoryLayout#byteSize() size} of the given layout. The given value is
     * written into the segment according to the byte order and alignment constraint of
     * the given layout.
     *
     * @implSpec The default implementation is equivalent to:
     * {@snippet lang=java :
     *  MemorySegment seg = allocate(Objects.requireNonNull(layout));
     *  seg.set(layout, 0, value);
     *  return seg;
     * }
     *
     * @param layout the layout of the block of memory to be allocated
     * @param value  the value to be set in the newly allocated memory segment
     */
    default MemorySegment allocateFrom(ValueLayout.OfShort layout, short value) {
        Objects.requireNonNull(layout);
        MemorySegment seg = allocateNoInit(layout);
        seg.set(layout, 0, value);
        return seg;
    }

    /**
     * {@return a new memory segment initialized with the provided int value}
     * <p>
     * The size of the allocated memory segment is the
     * {@linkplain MemoryLayout#byteSize() size} of the given layout. The given value is
     * written into the segment according to the byte order and alignment constraint of
     * the given layout.
     *
     * @implSpec The default implementation is equivalent to:
     * {@snippet lang=java :
     *  MemorySegment seg = allocate(Objects.requireNonNull(layout));
     *  seg.set(layout, 0, value);
     *  return seg;
     * }
     *
     * @param layout the layout of the block of memory to be allocated
     * @param value  the value to be set in the newly allocated memory segment
     */
    default MemorySegment allocateFrom(ValueLayout.OfInt layout, int value) {
        Objects.requireNonNull(layout);
        MemorySegment seg = allocateNoInit(layout);
        seg.set(layout, 0, value);
        return seg;
    }

    /**
     * {@return a new memory segment initialized with the provided float value}
     * <p>
     * The size of the allocated memory segment is the
     * {@linkplain MemoryLayout#byteSize() size} of the given layout. The given value is
     * written into the segment according to the byte order and alignment constraint of
     * the given layout.
     *
     * @implSpec The default implementation is equivalent to:
     * {@snippet lang=java :
     *  MemorySegment seg = allocate(Objects.requireNonNull(layout));
     *  seg.set(layout, 0, value);
     *  return seg;
     * }
     *
     * @param layout the layout of the block of memory to be allocated
     * @param value  the value to be set in the newly allocated memory segment
     */
    default MemorySegment allocateFrom(ValueLayout.OfFloat layout, float value) {
        Objects.requireNonNull(layout);
        MemorySegment seg = allocateNoInit(layout);
        seg.set(layout, 0, value);
        return seg;
    }

    /**
     * {@return a new memory segment initialized with the provided long value}
     * <p>
     * The size of the allocated memory segment is the
     * {@linkplain MemoryLayout#byteSize() size} of the given layout. The given value is
     * written into the segment according to the byte order and alignment constraint of
     * the given layout.
     *
     * @implSpec The default implementation is equivalent to:
     * {@snippet lang=java :
     *  MemorySegment seg = allocate(Objects.requireNonNull(layout));
     *  seg.set(layout, 0, value);
     *  return seg;
     * }
     *
     * @param layout the layout of the block of memory to be allocated
     * @param value  the value to be set in the newly allocated memory segment
     */
    default MemorySegment allocateFrom(ValueLayout.OfLong layout, long value) {
        Objects.requireNonNull(layout);
        MemorySegment seg = allocateNoInit(layout);
        seg.set(layout, 0, value);
        return seg;
    }

    /**
     * {@return a new memory segment initialized with the provided double value}
     * <p>
     * The size of the allocated memory segment is the
     * {@linkplain MemoryLayout#byteSize() size} of the given layout. The given value is
     * written into the segment according to the byte order and alignment constraint of
     * the given layout.
     *
     * @implSpec The default implementation is equivalent to:
     * {@snippet lang=java :
     *  MemorySegment seg = allocate(Objects.requireNonNull(layout));
     *  seg.set(layout, 0, value);
     *  return seg;
     * }
     *
     * @param layout the layout of the block of memory to be allocated
     * @param value  the value to be set in the newly allocated memory segment
     */
    default MemorySegment allocateFrom(ValueLayout.OfDouble layout, double value) {
        Objects.requireNonNull(layout);
        MemorySegment seg = allocateNoInit(layout);
        seg.set(layout, 0, value);
        return seg;
    }

    /**
     * {@return a new memory segment initialized with the
     * {@linkplain MemorySegment#address() address} of the provided memory segment}
     * <p>
     * The address value might be narrowed according to the platform address size
     * (see {@link ValueLayout#ADDRESS}).
     * <p>
     * The size of the allocated memory segment is the
     * {@linkplain MemoryLayout#byteSize() size} of the given layout. The given value is
     * written into the segment according to the byte order and alignment constraint of
     * the given layout.
     *
     * @implSpec The default implementation is equivalent to:
     * {@snippet lang=java :
     *  Objects.requireNonNull(value);
     *  MemorySegment seg = allocate(Objects.requireNonNull(layout));
     *  seg.set(layout, 0, value);
     *  return seg;
     * }
     *
     * @param layout the layout of the block of memory to be allocated
     * @param value  the value to be set in the newly allocated memory segment
     * @throws UnsupportedOperationException if {@code value} is not
     *         a {@linkplain MemorySegment#isNative() native} segment
     */
    default MemorySegment allocateFrom(AddressLayout layout, MemorySegment value) {
        Objects.requireNonNull(value);
        Objects.requireNonNull(layout);
        MemorySegment segment = allocateNoInit(layout);
        segment.set(layout, 0, value);
        return segment;
    }

    /**
     * {@return a new memory segment initialized with the contents of the provided segment}
     * <p>
     * The size of the allocated memory segment is the
     * {@code elementLayout.byteSize() * elementCount}. The contents of the
     * source segment is copied into the result segment element by element, according
     * to the byte order and alignment constraint of the given element layout.
     *
     * @implSpec The default implementation for this method is equivalent to the following code:
     * {@snippet lang = java:
     * MemorySegment dest = this.allocate(elementLayout, elementCount);
     * MemorySegment.copy(source, sourceElementLayout, sourceOffset, dest, elementLayout, 0, elementCount);
     * return dest;
     * }
     * @param elementLayout the element layout of the allocated array
     * @param source the source segment
     * @param sourceElementLayout the element layout of the source segment
     * @param sourceOffset the starting offset, in bytes, of the source segment
     * @param elementCount the number of elements in the source segment to be copied
     * @throws IllegalArgumentException if {@code elementLayout.byteSize() != sourceElementLayout.byteSize()}
     * @throws IllegalArgumentException if the source segment/offset
     *         are <a href="MemorySegment.html#segment-alignment">incompatible with the alignment constraint</a>
     *         in the source element layout
     * @throws IllegalArgumentException if {@code elementLayout.byteAlignment() > elementLayout.byteSize()}
     * @throws IllegalArgumentException if {@code sourceElementLayout.byteAlignment() > sourceElementLayout.byteSize()}
     * @throws IllegalStateException if the {@linkplain MemorySegment#scope() scope} associated
     *         with {@code source} is not {@linkplain MemorySegment.Scope#isAlive() alive}
     * @throws WrongThreadException if this method is called from a thread {@code T},
     *         such that {@code source.isAccessibleBy(T) == false}
     * @throws IndexOutOfBoundsException if {@code elementCount * sourceElementLayout.byteSize()} overflows
     * @throws IndexOutOfBoundsException if {@code sourceOffset > source.byteSize() - (elementCount * sourceElementLayout.byteSize())}
     * @throws IndexOutOfBoundsException if either {@code sourceOffset} or {@code elementCount} are {@code < 0}
     */
    @ForceInline
    default MemorySegment allocateFrom(ValueLayout elementLayout,
                                       MemorySegment source,
                                       ValueLayout sourceElementLayout,
                                       long sourceOffset,
                                       long elementCount) {
        Objects.requireNonNull(source);
        Objects.requireNonNull(sourceElementLayout);
        Objects.requireNonNull(elementLayout);
        MemorySegment dest = allocateNoInit(elementLayout, elementCount);
        MemorySegment.copy(source, sourceElementLayout, sourceOffset, dest, elementLayout, 0, elementCount);
        return dest;
    }

    /**
     * {@return a new memory segment initialized with the elements in the provided
     *          byte array}
     * <p>
     * The size of the allocated memory segment is
     * {@code elementLayout.byteSize() * elements.length}. The contents of the
     * source array is copied into the result segment element by element, according
     * to the byte order and alignment constraint of the given element layout.
     *
<<<<<<< HEAD
     * @implSpec the default implementation for this method is equivalent to the
     *           following code:
=======
     * @implSpec The default implementation for this method is equivalent to the following code:
>>>>>>> 8555e0f6
     * {@snippet lang = java:
     * this.allocateFrom(layout, MemorySegment.ofArray(array),
     *                   ValueLayout.JAVA_BYTE, 0, array.length)
     *}
     * @param elementLayout the element layout of the array to be allocated
     * @param elements      the byte elements to be copied to the newly allocated
     *                      memory block
     * @throws IllegalArgumentException if
     *         {@code elementLayout.byteAlignment() > elementLayout.byteSize()}
     */
    @ForceInline
    default MemorySegment allocateFrom(ValueLayout.OfByte elementLayout, byte... elements) {
        return allocateFrom(elementLayout, MemorySegment.ofArray(elements),
                ValueLayout.JAVA_BYTE, 0, elements.length);
    }

    /**
     * {@return a new memory segment initialized with the elements in the provided
     *          short array}
     * <p>
<<<<<<< HEAD
     * The size of the allocated memory segment is
     * {@code elementLayout.byteSize() * elements.length}. The contents of the
     * source array is copied into the result segment element by element, according
     * to the byte order and alignment constraint of the given element layout.
     *
     * @implSpec the default implementation for this method is equivalent to the
     *           following code:
=======
     * The size of the allocated memory segment is {@code elementLayout.byteSize() * elements.length}.
     * The contents of the source array are copied into the result segment element by element, according to the byte
     * order and alignment constraint of the given element layout.
     *
     * @implSpec The default implementation for this method is equivalent to the following code:
>>>>>>> 8555e0f6
     * {@snippet lang = java:
     * this.allocateFrom(layout, MemorySegment.ofArray(array),
     *                   ValueLayout.JAVA_SHORT, 0, array.length)
     *}
     * @param elementLayout the element layout of the array to be allocated
     * @param elements      the short elements to be copied to the newly allocated
     *                      memory block
     * @throws IllegalArgumentException if
     *         {@code elementLayout.byteAlignment() > elementLayout.byteSize()}
     */
    @ForceInline
    default MemorySegment allocateFrom(ValueLayout.OfShort elementLayout, short... elements) {
        return allocateFrom(elementLayout, MemorySegment.ofArray(elements),
                ValueLayout.JAVA_SHORT, 0, elements.length);
    }

    /**
     * {@return a new memory segment initialized with the elements in the provided
     *          char array}
     * <p>
     * The size of the allocated memory segment is
     * {@code elementLayout.byteSize() * elements.length}. The contents of the
     * source array is copied into the result segment element by element, according
     * to the byte order and alignment constraint of the given element layout.
     *
<<<<<<< HEAD
     * @implSpec the default implementation for this method is equivalent to the
     *           following code:
=======
     * @implSpec The default implementation for this method is equivalent to the following code:
>>>>>>> 8555e0f6
     * {@snippet lang = java:
     * this.allocateFrom(layout, MemorySegment.ofArray(array),
     *                   ValueLayout.JAVA_CHAR, 0, array.length)
     *}
     * @param elementLayout the element layout of the array to be allocated
     * @param elements      the char elements to be copied to the newly allocated
     *                      memory block
     * @throws IllegalArgumentException if
     *         {@code elementLayout.byteAlignment() > elementLayout.byteSize()}
     */
    @ForceInline
    default MemorySegment allocateFrom(ValueLayout.OfChar elementLayout, char... elements) {
        return allocateFrom(elementLayout, MemorySegment.ofArray(elements),
                ValueLayout.JAVA_CHAR, 0, elements.length);
    }

    /**
     * {@return a new memory segment initialized with the elements in the provided
     *          int array}
     * <p>
     * The size of the allocated memory segment is
     * {@code elementLayout.byteSize() * elements.length}. The contents of the
     * source array is copied into the result segment element by element, according
     * to the byte order and alignment constraint of the given element layout.
     *
<<<<<<< HEAD
     * @implSpec the default implementation for this method is equivalent to the
     *           following code:
=======
     * @implSpec The default implementation for this method is equivalent to the following code:
>>>>>>> 8555e0f6
     * {@snippet lang = java:
     * this.allocateFrom(layout, MemorySegment.ofArray(array),
     *                   ValueLayout.JAVA_INT, 0, array.length)
     *}
     * @param elementLayout the element layout of the array to be allocated
     * @param elements      the int elements to be copied to the newly allocated
     *                      memory block
     * @throws IllegalArgumentException if
     *         {@code elementLayout.byteAlignment() > elementLayout.byteSize()}
     */
    @ForceInline
    default MemorySegment allocateFrom(ValueLayout.OfInt elementLayout, int... elements) {
        return allocateFrom(elementLayout, MemorySegment.ofArray(elements),
                ValueLayout.JAVA_INT, 0, elements.length);
    }

    /**
     * {@return a new memory segment initialized with the elements in the provided
     *          float array}
     * <p>
     * The size of the allocated memory segment is
     * {@code elementLayout.byteSize() * elements.length}. The contents of
     * the source array is copied into the result segment element by element, according
     * to the byte order and alignment constraint of the given element layout.
     *
<<<<<<< HEAD
     * @implSpec the default implementation for this method is equivalent to the
     *           following code:
=======
     * @implSpec The default implementation for this method is equivalent to the following code:
>>>>>>> 8555e0f6
     * {@snippet lang = java:
     * this.allocateFrom(layout, MemorySegment.ofArray(array),
     *                   ValueLayout.JAVA_FLOAT, 0, array.length)
     *}
     * @param elementLayout the element layout of the array to be allocated
     * @param elements the float elements to be copied to the newly allocated
     *                 memory block
     * @throws IllegalArgumentException if
     *         {@code elementLayout.byteAlignment() > elementLayout.byteSize()}
     */
    @ForceInline
    default MemorySegment allocateFrom(ValueLayout.OfFloat elementLayout, float... elements) {
        return allocateFrom(elementLayout, MemorySegment.ofArray(elements),
                ValueLayout.JAVA_FLOAT, 0, elements.length);
    }

    /**
     * {@return a new memory segment initialized with the elements in the provided
     *          long array}
     * <p>
     * The size of the allocated memory segment is
     * {@code elementLayout.byteSize() * elements.length}. The contents of
     * the source array is copied into the result segment element by element, according
     * to the byte order and alignment constraint of the given element layout.
     *
<<<<<<< HEAD
     * @implSpec the default implementation for this method is equivalent to the
     *           following code:
=======
     * @implSpec The default implementation for this method is equivalent to the following code:
>>>>>>> 8555e0f6
     * {@snippet lang = java:
     * this.allocateFrom(layout, MemorySegment.ofArray(array),
     *                   ValueLayout.JAVA_LONG, 0, array.length)
     *}
     * @param elementLayout the element layout of the array to be allocated
     * @param elements the long elements to be copied to the newly allocated
     *                 memory block
     * @throws IllegalArgumentException if
     *         {@code elementLayout.byteAlignment() > elementLayout.byteSize()}
     */
    @ForceInline
    default MemorySegment allocateFrom(ValueLayout.OfLong elementLayout, long... elements) {
        return allocateFrom(elementLayout, MemorySegment.ofArray(elements),
                ValueLayout.JAVA_LONG, 0, elements.length);
    }

    /**
     * {@return a new memory segment initialized with the elements in the provided
     *          double array}
     * <p>
     * The size of the allocated memory segment is
     * {@code elementLayout.byteSize() * elements.length}. The contents of
     * the source array is copied into the result segment element by element, according
     * to the byte order and alignment constraint of the given element layout.
     *
<<<<<<< HEAD
     * @implSpec the default implementation for this method is equivalent to
     *           the following code:
=======
     * @implSpec The default implementation for this method is equivalent to the following code:
>>>>>>> 8555e0f6
     * {@snippet lang = java:
     * this.allocateFrom(layout, MemorySegment.ofArray(array),
     *                   ValueLayout.JAVA_DOUBLE, 0, array.length)
     *}
     * @param elementLayout the element layout of the array to be allocated
     * @param elements      the double elements to be copied to the newly allocated
     *                      memory block
     * @throws IllegalArgumentException if
     *         {@code elementLayout.byteAlignment() > elementLayout.byteSize()}
     */
    @ForceInline
    default MemorySegment allocateFrom(ValueLayout.OfDouble elementLayout, double... elements) {
        return allocateFrom(elementLayout, MemorySegment.ofArray(elements),
                ValueLayout.JAVA_DOUBLE, 0, elements.length);
    }

    /**
     * {@return a new memory segment with the given layout}
     *
     * @implSpec The default implementation for this method calls
     *           {@code this.allocate(layout.byteSize(), layout.byteAlignment())}.
     *
     * @param layout the layout of the block of memory to be allocated
     */
    default MemorySegment allocate(MemoryLayout layout) {
        Objects.requireNonNull(layout);
        return allocate(layout.byteSize(), layout.byteAlignment());
    }

    /**
     * {@return a new memory segment with the given {@code elementLayout} and {@code count}}
     *
     * @implSpec The default implementation for this method calls
     *           {@code this.allocate(MemoryLayout.sequenceLayout(count, elementLayout))}.
     *
     * @param elementLayout the array element layout
     * @param count the array element count
     * @throws IllegalArgumentException if {@code elementLayout.byteSize() * count}
     *         overflows
     * @throws IllegalArgumentException if {@code count < 0}
     */
    default MemorySegment allocate(MemoryLayout elementLayout, long count) {
        Objects.requireNonNull(elementLayout);
        if (count < 0) {
            throw new IllegalArgumentException("Negative array size");
        }
        return allocate(MemoryLayout.sequenceLayout(count, elementLayout));
    }

    /**
     * {@return a new memory segment with the given {@code byteSize}}
     *
     * @implSpec The default implementation for this method calls
     *           {@code this.allocate(byteSize, 1)}.
     *
     * @param byteSize the size (in bytes) of the block of memory to be allocated
     * @throws IllegalArgumentException if {@code byteSize < 0}
     */
    default MemorySegment allocate(long byteSize) {
        return allocate(byteSize, 1);
    }

    /**
     * {@return a new memory segment with the given {@code byteSize} and
     *          {@code byteAlignment}}
     *
     * @param byteSize the size (in bytes) of the block of memory
     *                 to be allocated
     * @param byteAlignment the alignment (in bytes) of the block of memory
     *                      to be allocated
     * @throws IllegalArgumentException if {@code byteSize < 0},
     *         {@code byteAlignment <= 0},
     *         or if {@code byteAlignment} is not a power of 2
     */
    MemorySegment allocate(long byteSize, long byteAlignment);

    /**
<<<<<<< HEAD
     * Returns a segment allocator which responds to allocation requests by returning
     * consecutive slices obtained from the provided segment. Each new allocation
     * request will return a new slice starting at the current offset (modulo additional
     * padding to satisfy alignment constraint), with given size.
=======
     * Returns a segment allocator that responds to allocation requests by returning consecutive slices
     * obtained from the provided segment. Each new allocation request will return a new slice starting at the
     * current offset (modulo additional padding to satisfy alignment constraint), with given size.
>>>>>>> 8555e0f6
     * <p>
     * The returned allocator throws {@link IndexOutOfBoundsException} when a slice of
     * the provided segment with the requested size and alignment cannot be found.
     *
     * @implNote A slicing allocator is not <em>thread-safe</em>.
     *
<<<<<<< HEAD
     * @param segment the segment which the returned allocator should slice from
=======
     * @param segment the segment from which the returned allocator should slice from.
>>>>>>> 8555e0f6
     * @return a new slicing allocator
     */
    static SegmentAllocator slicingAllocator(MemorySegment segment) {
        Objects.requireNonNull(segment);
        return new SlicingAllocator(segment);
    }

    /**
<<<<<<< HEAD
     * Returns a segment allocator which responds to allocation requests by recycling a
     * single segment. Each new allocation request will return a new slice starting at
     * the segment offset {@code 0}, hence the name <em>prefix allocator</em>.
     * <p>
=======
     * Returns a segment allocator that responds to allocation requests by recycling a single segment. Each
     * new allocation request will return a new slice starting at the segment offset {@code 0}, hence the name
     * <em>prefix allocator</em>.
>>>>>>> 8555e0f6
     * Equivalent to (but likely more efficient than) the following code:
     * {@snippet lang=java :
     * MemorySegment segment = ...
     * SegmentAllocator prefixAllocator = (size, align) -> segment.asSlice(0, size, align);
     * }
     * The returned allocator throws {@link IndexOutOfBoundsException} when a slice of
     * the provided segment with the requested size and alignment cannot be found.
     *
     * @apiNote A prefix allocator can be useful to limit allocation requests in case a
     *          client knows that they have fully processed the contents of the allocated
     *          segment before the subsequent allocation request takes place.
     *
     * @implNote While a prefix allocator is <em>thread-safe</em>, concurrent access on
     *           the same recycling allocator might cause a thread to overwrite contents
     *           written to the underlying segment by a different thread.
     *
<<<<<<< HEAD
     * @param segment the memory segment to be recycled by the returned allocator
     * @return an allocator which recycles an existing segment upon each new allocation
     *         request
=======
     * @param segment the memory segment to be recycled by the returned allocator.
     * @return an allocator that recycles an existing segment upon each new allocation request.
>>>>>>> 8555e0f6
     */
    static SegmentAllocator prefixAllocator(MemorySegment segment) {
        return (AbstractMemorySegmentImpl)Objects.requireNonNull(segment);
    }

    @ForceInline
    private MemorySegment allocateNoInit(long byteSize) {
        return this instanceof ArenaImpl arenaImpl ?
                arenaImpl.allocateNoInit(byteSize, 1) :
                allocate(byteSize);
    }

    @ForceInline
    private MemorySegment allocateNoInit(MemoryLayout layout) {
        return this instanceof ArenaImpl arenaImpl ?
                arenaImpl.allocateNoInit(layout.byteSize(), layout.byteAlignment()) :
                allocate(layout);
    }

    @ForceInline
    private MemorySegment allocateNoInit(MemoryLayout layout, long size) {
        return this instanceof ArenaImpl arenaImpl ?
                arenaImpl.allocateNoInit(layout.byteSize() * size, layout.byteAlignment()) :
                allocate(layout, size);
    }
}<|MERGE_RESOLUTION|>--- conflicted
+++ resolved
@@ -417,12 +417,8 @@
      * source array is copied into the result segment element by element, according
      * to the byte order and alignment constraint of the given element layout.
      *
-<<<<<<< HEAD
-     * @implSpec the default implementation for this method is equivalent to the
+     * @implSpec The default implementation for this method is equivalent to the
      *           following code:
-=======
-     * @implSpec The default implementation for this method is equivalent to the following code:
->>>>>>> 8555e0f6
      * {@snippet lang = java:
      * this.allocateFrom(layout, MemorySegment.ofArray(array),
      *                   ValueLayout.JAVA_BYTE, 0, array.length)
@@ -443,21 +439,13 @@
      * {@return a new memory segment initialized with the elements in the provided
      *          short array}
      * <p>
-<<<<<<< HEAD
      * The size of the allocated memory segment is
      * {@code elementLayout.byteSize() * elements.length}. The contents of the
-     * source array is copied into the result segment element by element, according
+     * source array are copied into the result segment element by element, according
      * to the byte order and alignment constraint of the given element layout.
      *
-     * @implSpec the default implementation for this method is equivalent to the
+     * @implSpec The default implementation for this method is equivalent to the
      *           following code:
-=======
-     * The size of the allocated memory segment is {@code elementLayout.byteSize() * elements.length}.
-     * The contents of the source array are copied into the result segment element by element, according to the byte
-     * order and alignment constraint of the given element layout.
-     *
-     * @implSpec The default implementation for this method is equivalent to the following code:
->>>>>>> 8555e0f6
      * {@snippet lang = java:
      * this.allocateFrom(layout, MemorySegment.ofArray(array),
      *                   ValueLayout.JAVA_SHORT, 0, array.length)
@@ -483,12 +471,8 @@
      * source array is copied into the result segment element by element, according
      * to the byte order and alignment constraint of the given element layout.
      *
-<<<<<<< HEAD
-     * @implSpec the default implementation for this method is equivalent to the
+     * @implSpec The default implementation for this method is equivalent to the
      *           following code:
-=======
-     * @implSpec The default implementation for this method is equivalent to the following code:
->>>>>>> 8555e0f6
      * {@snippet lang = java:
      * this.allocateFrom(layout, MemorySegment.ofArray(array),
      *                   ValueLayout.JAVA_CHAR, 0, array.length)
@@ -514,12 +498,8 @@
      * source array is copied into the result segment element by element, according
      * to the byte order and alignment constraint of the given element layout.
      *
-<<<<<<< HEAD
-     * @implSpec the default implementation for this method is equivalent to the
+     * @implSpec The default implementation for this method is equivalent to the
      *           following code:
-=======
-     * @implSpec The default implementation for this method is equivalent to the following code:
->>>>>>> 8555e0f6
      * {@snippet lang = java:
      * this.allocateFrom(layout, MemorySegment.ofArray(array),
      *                   ValueLayout.JAVA_INT, 0, array.length)
@@ -545,12 +525,8 @@
      * the source array is copied into the result segment element by element, according
      * to the byte order and alignment constraint of the given element layout.
      *
-<<<<<<< HEAD
-     * @implSpec the default implementation for this method is equivalent to the
+     * @implSpec The default implementation for this method is equivalent to the
      *           following code:
-=======
-     * @implSpec The default implementation for this method is equivalent to the following code:
->>>>>>> 8555e0f6
      * {@snippet lang = java:
      * this.allocateFrom(layout, MemorySegment.ofArray(array),
      *                   ValueLayout.JAVA_FLOAT, 0, array.length)
@@ -576,12 +552,8 @@
      * the source array is copied into the result segment element by element, according
      * to the byte order and alignment constraint of the given element layout.
      *
-<<<<<<< HEAD
-     * @implSpec the default implementation for this method is equivalent to the
+     * @implSpec The default implementation for this method is equivalent to the
      *           following code:
-=======
-     * @implSpec The default implementation for this method is equivalent to the following code:
->>>>>>> 8555e0f6
      * {@snippet lang = java:
      * this.allocateFrom(layout, MemorySegment.ofArray(array),
      *                   ValueLayout.JAVA_LONG, 0, array.length)
@@ -607,12 +579,8 @@
      * the source array is copied into the result segment element by element, according
      * to the byte order and alignment constraint of the given element layout.
      *
-<<<<<<< HEAD
-     * @implSpec the default implementation for this method is equivalent to
-     *           the following code:
-=======
-     * @implSpec The default implementation for this method is equivalent to the following code:
->>>>>>> 8555e0f6
+     * @implSpec The default implementation for this method is equivalent to the
+     *           following code:
      * {@snippet lang = java:
      * this.allocateFrom(layout, MemorySegment.ofArray(array),
      *                   ValueLayout.JAVA_DOUBLE, 0, array.length)
@@ -690,27 +658,17 @@
     MemorySegment allocate(long byteSize, long byteAlignment);
 
     /**
-<<<<<<< HEAD
-     * Returns a segment allocator which responds to allocation requests by returning
+     * Returns a segment allocator that responds to allocation requests by returning
      * consecutive slices obtained from the provided segment. Each new allocation
      * request will return a new slice starting at the current offset (modulo additional
      * padding to satisfy alignment constraint), with given size.
-=======
-     * Returns a segment allocator that responds to allocation requests by returning consecutive slices
-     * obtained from the provided segment. Each new allocation request will return a new slice starting at the
-     * current offset (modulo additional padding to satisfy alignment constraint), with given size.
->>>>>>> 8555e0f6
      * <p>
      * The returned allocator throws {@link IndexOutOfBoundsException} when a slice of
      * the provided segment with the requested size and alignment cannot be found.
      *
      * @implNote A slicing allocator is not <em>thread-safe</em>.
      *
-<<<<<<< HEAD
-     * @param segment the segment which the returned allocator should slice from
-=======
-     * @param segment the segment from which the returned allocator should slice from.
->>>>>>> 8555e0f6
+     * @param segment the segment from which the returned allocator should slice from
      * @return a new slicing allocator
      */
     static SegmentAllocator slicingAllocator(MemorySegment segment) {
@@ -719,16 +677,10 @@
     }
 
     /**
-<<<<<<< HEAD
-     * Returns a segment allocator which responds to allocation requests by recycling a
+     * Returns a segment allocator that responds to allocation requests by recycling a
      * single segment. Each new allocation request will return a new slice starting at
      * the segment offset {@code 0}, hence the name <em>prefix allocator</em>.
      * <p>
-=======
-     * Returns a segment allocator that responds to allocation requests by recycling a single segment. Each
-     * new allocation request will return a new slice starting at the segment offset {@code 0}, hence the name
-     * <em>prefix allocator</em>.
->>>>>>> 8555e0f6
      * Equivalent to (but likely more efficient than) the following code:
      * {@snippet lang=java :
      * MemorySegment segment = ...
@@ -745,14 +697,9 @@
      *           the same recycling allocator might cause a thread to overwrite contents
      *           written to the underlying segment by a different thread.
      *
-<<<<<<< HEAD
      * @param segment the memory segment to be recycled by the returned allocator
-     * @return an allocator which recycles an existing segment upon each new allocation
-     *         request
-=======
-     * @param segment the memory segment to be recycled by the returned allocator.
-     * @return an allocator that recycles an existing segment upon each new allocation request.
->>>>>>> 8555e0f6
+     * @return an allocator that recycles an existing segment upon each new
+     *         allocation request
      */
     static SegmentAllocator prefixAllocator(MemorySegment segment) {
         return (AbstractMemorySegmentImpl)Objects.requireNonNull(segment);
