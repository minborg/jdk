--- conflicted
+++ resolved
@@ -547,16 +547,11 @@
         }
 
         @Override
-<<<<<<< HEAD
-        public void interpret(Deque<Object> stack, StoreFunc storeFunc,
-                              LoadFunc loadFunc, SegmentAllocator allocator) {
-            MemorySegment operand = (MemorySegment) stack.pop();
-            MemorySegment readAddress = operand.asSlice(offset());
-            stack.push(SharedUtils.read(readAddress, type()));
-=======
         public void interpret(Deque<Object> stack, BindingInterpreter.StoreFunc storeFunc,
-                              BindingInterpreter.LoadFunc loadFunc, Context context) {
-            MemorySegment readAddress = (MemorySegment) stack.pop();
+                              BindingInterpreter.LoadFunc loadFunc, SegmentAllocator allocator) {
+                MemorySegment operand = (MemorySegment) stack.pop();
+                MemorySegment readAddress = operand.asSlice(offset());
+
             if (SharedUtils.isPowerOfTwo(byteWidth())) {
                 // exact size match
                 stack.push(SharedUtils.read(readAddress, offset(), type()));
@@ -589,7 +584,6 @@
                     throw new IllegalStateException("Unexpected type for chunked load: " + type());
                 }
             }
->>>>>>> afda8fbf
         }
     }
 
