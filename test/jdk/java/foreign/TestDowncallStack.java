--- conflicted
+++ resolved
@@ -55,13 +55,8 @@
         List<Consumer<Object>> checks = new ArrayList<>();
         MemorySegment addr = findNativeOrThrow("s" + fName);
         FunctionDescriptor descriptor = functionStack(ret, paramTypes, fields);
-<<<<<<< HEAD
-        Object[] args = makeArgsStack(paramTypes, fields, checks);
         try (Arena arena = Arena.ofShared()) {
-=======
-        try (Arena arena = Arena.openShared()) {
             Object[] args = makeArgsStack(arena, descriptor, checks);
->>>>>>> afda8fbf
             boolean needsScope = descriptor.returnLayout().map(GroupLayout.class::isInstance).orElse(false);
             SegmentAllocator allocator = needsScope ?
                     arena :
