--- conflicted
+++ resolved
@@ -57,23 +57,14 @@
         List<Consumer<Object>> returnChecks = new ArrayList<>();
         List<Consumer<Object>> argChecks = new ArrayList<>();
         MemorySegment addr = findNativeOrThrow("s" + fName);
-<<<<<<< HEAD
         try (Arena arena = Arena.ofConfined()) {
-            MethodHandle mh = downcallHandle(ABI, addr, arena, functionStack(ret, paramTypes, fields));
-            Object[] args = makeArgsStack(arena, ret, paramTypes, fields, returnChecks, argChecks);
-            Object[] callArgs = args;
-            Object res = mh.invokeWithArguments(callArgs);
-            argChecks.forEach(c -> c.accept(args));
-=======
-        try (Arena arena = Arena.openConfined()) {
             FunctionDescriptor descriptor = functionStack(ret, paramTypes, fields);
             MethodHandle mh = downcallHandle(LINKER, addr, arena, descriptor);
             AtomicReference<Object[]> capturedArgs = new AtomicReference<>();
             Object[] args = makeArgsStack(capturedArgs, arena, descriptor, returnChecks, argChecks);
-
-            Object res = mh.invokeWithArguments(args);
-
->>>>>>> afda8fbf
+            Object[] callArgs = args;
+            Object res = mh.invokeWithArguments(callArgs);
+            argChecks.forEach(c -> c.accept(args));
             if (ret == Ret.NON_VOID) {
                 returnChecks.forEach(c -> c.accept(res));
             }
@@ -91,14 +82,9 @@
         return function(ret, params, fields, STACK_PREFIX_LAYOUTS);
     }
 
-<<<<<<< HEAD
-    static Object[] makeArgsStack(Arena session, Ret ret, List<ParamType> params, List<StructFieldType> fields, List<Consumer<Object>> checks, List<Consumer<Object[]>> argChecks) throws ReflectiveOperationException {
-        return makeArgs(session, ret, params, fields, checks, argChecks, STACK_PREFIX_LAYOUTS);
-=======
     static Object[] makeArgsStack(AtomicReference<Object[]> capturedArgs, Arena session, FunctionDescriptor descriptor,
                                   List<Consumer<Object>> checks, List<Consumer<Object>> argChecks) {
         return makeArgs(capturedArgs, session, descriptor, checks, argChecks, STACK_PREFIX_LAYOUTS.size());
->>>>>>> afda8fbf
     }
 
 }